--- conflicted
+++ resolved
@@ -10,7 +10,6 @@
 parking_lot = "0.10.0"
 futures = "0.3.1"
 rand = "0.7.2"
-<<<<<<< HEAD
 sc-consensus = { git = "https://github.com/paritytech/substrate", branch = "bkchr-cumulus-branch" }
 sc-network = { git = "https://github.com/paritytech/substrate", branch = "bkchr-cumulus-branch" }
 sc-service = { git = "https://github.com/paritytech/substrate", features = ["test-helpers"], branch = "bkchr-cumulus-branch" }
@@ -21,16 +20,4 @@
 sp-runtime = { git = "https://github.com/paritytech/substrate", branch = "bkchr-cumulus-branch" }
 sp-core = { git = "https://github.com/paritytech/substrate", branch = "bkchr-cumulus-branch" }
 sc-block-builder = { git = "https://github.com/paritytech/substrate", branch = "bkchr-cumulus-branch" }
-=======
-sc-consensus = { git = "https://github.com/paritytech/substrate", branch = "cumulus-branch" }
-sc-network = { git = "https://github.com/paritytech/substrate", branch = "cumulus-branch" }
-sc-service = { git = "https://github.com/paritytech/substrate", features = ["test-helpers"], branch = "cumulus-branch" }
-sc-network-test = { git = "https://github.com/paritytech/substrate", branch = "cumulus-branch" }
-sp-consensus = { git = "https://github.com/paritytech/substrate", branch = "cumulus-branch" }
-sc-client-api = { git = "https://github.com/paritytech/substrate", branch = "cumulus-branch" }
-sp-blockchain = { git = "https://github.com/paritytech/substrate", branch = "cumulus-branch" }
-sp-runtime = { git = "https://github.com/paritytech/substrate", branch = "cumulus-branch" }
-sp-core = { git = "https://github.com/paritytech/substrate", branch = "cumulus-branch" }
-sc-block-builder = { git = "https://github.com/paritytech/substrate", branch = "cumulus-branch" }
->>>>>>> abc1db33
 polkadot-test-runtime-client = { path = "../../runtime/test-runtime/client" }