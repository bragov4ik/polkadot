// Copyright 2020 Parity Technologies (UK) Ltd.
// This file is part of Polkadot.

// Polkadot is free software: you can redistribute it and/or modify
// it under the terms of the GNU General Public License as published by
// the Free Software Foundation, either version 3 of the License, or
// (at your option) any later version.

// Polkadot is distributed in the hope that it will be useful,
// but WITHOUT ANY WARRANTY; without even the implied warranty of
// MERCHANTABILITY or FITNESS FOR A PARTICULAR PURPOSE.  See the
// GNU General Public License for more details.

// You should have received a copy of the GNU General Public License
// along with Polkadot.  If not, see <http://www.gnu.org/licenses/>.

//! Collator for the adder test parachain.

use polkadot_cli::{Error, Result};
use polkadot_node_primitives::CollationGenerationConfig;
use polkadot_node_subsystem::messages::{CollationGenerationMessage, CollatorProtocolMessage};
use polkadot_primitives::v2::Id as ParaId;
use sc_cli::{Error as SubstrateCliError, SubstrateCli};
use sp_core::hexdisplay::HexDisplay;
use test_parachain_adder_collator::Collator;

/// The parachain ID to collate for in case it wasn't set explicitly through CLI.
const DEFAULT_PARA_ID: ParaId = ParaId::new(100);

mod cli;
use cli::Cli;

fn main() -> Result<()> {
	let cli = Cli::from_args();

	match cli.subcommand {
		Some(cli::Subcommand::ExportGenesisState(_params)) => {
			let collator = Collator::new();
			println!("0x{:?}", HexDisplay::from(&collator.genesis_head()));

			Ok::<_, Error>(())
		},
		Some(cli::Subcommand::ExportGenesisWasm(_params)) => {
			let collator = Collator::new();
			println!("0x{:?}", HexDisplay::from(&collator.validation_code()));

			Ok(())
		},
		None => {
			let runner = cli.create_runner(&cli.run.base).map_err(|e| {
				SubstrateCliError::Application(
					Box::new(e) as Box<(dyn 'static + Send + Sync + std::error::Error)>
				)
			})?;

			runner.run_node_until_exit(|config| async move {
<<<<<<< HEAD
				let role = config.role.clone();

				match role {
					Role::Light => Err("Light client not supported".into()),
					_ => {
						let collator = Collator::new();

						let full_node = polkadot_service::build_full(
							config,
							polkadot_service::IsCollator::Yes(collator.collator_key()),
							None,
							false,
							None,
							None,
							false,
							polkadot_service::RealOverseerGen,
							None,
							None,
							None,
						)
						.map_err(|e| e.to_string())?;
						let mut overseer_handle = full_node
							.overseer_handle
							.expect("Overseer handle should be initialized for collators");

						let genesis_head_hex =
							format!("0x{:?}", HexDisplay::from(&collator.genesis_head()));
						let validation_code_hex =
							format!("0x{:?}", HexDisplay::from(&collator.validation_code()));

						let para_id =
							cli.run.parachain_id.map(ParaId::from).unwrap_or(DEFAULT_PARA_ID);

						log::info!("Running adder collator for parachain id: {}", para_id);
						log::info!("Genesis state: {}", genesis_head_hex);
						log::info!("Validation code: {}", validation_code_hex);

						let config = CollationGenerationConfig {
							key: collator.collator_key(),
							collator: collator
								.create_collation_function(full_node.task_manager.spawn_handle()),
							para_id,
						};
						overseer_handle
							.send_msg(CollationGenerationMessage::Initialize(config), "Collator")
							.await;

						overseer_handle
							.send_msg(CollatorProtocolMessage::CollateOn(para_id), "Collator")
							.await;

						Ok(full_node.task_manager)
					},
				}
=======
				let collator = Collator::new();

				let full_node = polkadot_service::build_full(
					config,
					polkadot_service::IsCollator::Yes(collator.collator_key()),
					None,
					false,
					None,
					None,
					false,
					polkadot_service::RealOverseerGen,
					None,
					None,
				)
				.map_err(|e| e.to_string())?;
				let mut overseer_handle = full_node
					.overseer_handle
					.expect("Overseer handle should be initialized for collators");

				let genesis_head_hex =
					format!("0x{:?}", HexDisplay::from(&collator.genesis_head()));
				let validation_code_hex =
					format!("0x{:?}", HexDisplay::from(&collator.validation_code()));

				let para_id = cli.run.parachain_id.map(ParaId::from).unwrap_or(DEFAULT_PARA_ID);

				log::info!("Running adder collator for parachain id: {}", para_id);
				log::info!("Genesis state: {}", genesis_head_hex);
				log::info!("Validation code: {}", validation_code_hex);

				let config = CollationGenerationConfig {
					key: collator.collator_key(),
					collator: collator
						.create_collation_function(full_node.task_manager.spawn_handle()),
					para_id,
				};
				overseer_handle
					.send_msg(CollationGenerationMessage::Initialize(config), "Collator")
					.await;

				overseer_handle
					.send_msg(CollatorProtocolMessage::CollateOn(para_id), "Collator")
					.await;

				Ok(full_node.task_manager)
>>>>>>> 9804117d
			})
		},
	}?;
	Ok(())
}<|MERGE_RESOLUTION|>--- conflicted
+++ resolved
@@ -54,62 +54,6 @@
 			})?;
 
 			runner.run_node_until_exit(|config| async move {
-<<<<<<< HEAD
-				let role = config.role.clone();
-
-				match role {
-					Role::Light => Err("Light client not supported".into()),
-					_ => {
-						let collator = Collator::new();
-
-						let full_node = polkadot_service::build_full(
-							config,
-							polkadot_service::IsCollator::Yes(collator.collator_key()),
-							None,
-							false,
-							None,
-							None,
-							false,
-							polkadot_service::RealOverseerGen,
-							None,
-							None,
-							None,
-						)
-						.map_err(|e| e.to_string())?;
-						let mut overseer_handle = full_node
-							.overseer_handle
-							.expect("Overseer handle should be initialized for collators");
-
-						let genesis_head_hex =
-							format!("0x{:?}", HexDisplay::from(&collator.genesis_head()));
-						let validation_code_hex =
-							format!("0x{:?}", HexDisplay::from(&collator.validation_code()));
-
-						let para_id =
-							cli.run.parachain_id.map(ParaId::from).unwrap_or(DEFAULT_PARA_ID);
-
-						log::info!("Running adder collator for parachain id: {}", para_id);
-						log::info!("Genesis state: {}", genesis_head_hex);
-						log::info!("Validation code: {}", validation_code_hex);
-
-						let config = CollationGenerationConfig {
-							key: collator.collator_key(),
-							collator: collator
-								.create_collation_function(full_node.task_manager.spawn_handle()),
-							para_id,
-						};
-						overseer_handle
-							.send_msg(CollationGenerationMessage::Initialize(config), "Collator")
-							.await;
-
-						overseer_handle
-							.send_msg(CollatorProtocolMessage::CollateOn(para_id), "Collator")
-							.await;
-
-						Ok(full_node.task_manager)
-					},
-				}
-=======
 				let collator = Collator::new();
 
 				let full_node = polkadot_service::build_full(
@@ -121,6 +65,7 @@
 					None,
 					false,
 					polkadot_service::RealOverseerGen,
+					None,
 					None,
 					None,
 				)
@@ -155,7 +100,6 @@
 					.await;
 
 				Ok(full_node.task_manager)
->>>>>>> 9804117d
 			})
 		},
 	}?;
