[package]
name = "pallet-xcm-benchmarks"
authors = ["Parity Technologies <admin@parity.io>"]
edition = "2021"
version = "0.9.25"

[package.metadata.docs.rs]
targets = ["x86_64-unknown-linux-gnu"]

[dependencies]
codec = { package = "parity-scale-codec", version = "3.0.0", default-features = false }
<<<<<<< HEAD
scale-info = { version = "2.1.2", default-features = false, features = ["derive"] }
frame-support = { default-features = false, git = "https://github.com/paritytech/substrate" , branch = "polkadot-v0.9.25" }
frame-system = { default-features = false, git = "https://github.com/paritytech/substrate" , branch = "polkadot-v0.9.25" }
sp-runtime = { default-features = false, git = "https://github.com/paritytech/substrate" , branch = "polkadot-v0.9.25" }
sp-std = { default-features = false, git = "https://github.com/paritytech/substrate" , branch = "polkadot-v0.9.25" }
=======
scale-info = { version = "2.1.1", default-features = false, features = ["derive"] }
frame-support = { default-features = false, branch = "master", git = "https://github.com/paritytech/substrate" }
frame-system = { default-features = false, branch = "master", git = "https://github.com/paritytech/substrate" }
sp-runtime = { default-features = false, branch = "master", git = "https://github.com/paritytech/substrate" }
sp-std = { default-features = false, branch = "master", git = "https://github.com/paritytech/substrate" }
sp-io = { default-features = false, branch = "master", git = "https://github.com/paritytech/substrate" }
>>>>>>> 81128ab7
xcm-executor = { path = "../xcm-executor", default-features = false, features = ["runtime-benchmarks"] }
frame-benchmarking = { default-features = false, git = "https://github.com/paritytech/substrate" , branch = "polkadot-v0.9.25" }
xcm = { path = "..", default-features = false, features = ["runtime-benchmarks"] }
log = "0.4.17"

[dev-dependencies]
<<<<<<< HEAD
pallet-balances = { git = "https://github.com/paritytech/substrate" , branch = "polkadot-v0.9.25" }
pallet-assets = { git = "https://github.com/paritytech/substrate" , branch = "polkadot-v0.9.25" }
sp-core = { git = "https://github.com/paritytech/substrate" , branch = "polkadot-v0.9.25" }
sp-io = { git = "https://github.com/paritytech/substrate" , branch = "polkadot-v0.9.25" }
sp-tracing = { git = "https://github.com/paritytech/substrate" , branch = "polkadot-v0.9.25" }
=======
pallet-balances = { branch = "master", git = "https://github.com/paritytech/substrate" }
pallet-assets = { branch = "master", git = "https://github.com/paritytech/substrate" }
sp-core = { branch = "master", git = "https://github.com/paritytech/substrate" }
sp-tracing = { branch = "master", git = "https://github.com/paritytech/substrate" }
>>>>>>> 81128ab7
xcm-builder = { path = "../xcm-builder" }
xcm = { path = ".." }
# temp
pallet-xcm = { path = "../pallet-xcm" }
polkadot-runtime-common = { path = "../../runtime/common" }
# westend-runtime = { path = "../../runtime/westend", features = ["runtime-benchmarks"] }
polkadot-primitives = { path = "../../primitives" }

[features]
default = ["std"]
std = [
	"codec/std",
	"frame-benchmarking/std",
	"frame-support/std",
	"frame-system/std",
	"sp-io/std",
	"sp-runtime/std",
	"sp-std/std",
	"xcm-executor/std"
]<|MERGE_RESOLUTION|>--- conflicted
+++ resolved
@@ -9,38 +9,22 @@
 
 [dependencies]
 codec = { package = "parity-scale-codec", version = "3.0.0", default-features = false }
-<<<<<<< HEAD
 scale-info = { version = "2.1.2", default-features = false, features = ["derive"] }
 frame-support = { default-features = false, git = "https://github.com/paritytech/substrate" , branch = "polkadot-v0.9.25" }
 frame-system = { default-features = false, git = "https://github.com/paritytech/substrate" , branch = "polkadot-v0.9.25" }
 sp-runtime = { default-features = false, git = "https://github.com/paritytech/substrate" , branch = "polkadot-v0.9.25" }
 sp-std = { default-features = false, git = "https://github.com/paritytech/substrate" , branch = "polkadot-v0.9.25" }
-=======
-scale-info = { version = "2.1.1", default-features = false, features = ["derive"] }
-frame-support = { default-features = false, branch = "master", git = "https://github.com/paritytech/substrate" }
-frame-system = { default-features = false, branch = "master", git = "https://github.com/paritytech/substrate" }
-sp-runtime = { default-features = false, branch = "master", git = "https://github.com/paritytech/substrate" }
-sp-std = { default-features = false, branch = "master", git = "https://github.com/paritytech/substrate" }
-sp-io = { default-features = false, branch = "master", git = "https://github.com/paritytech/substrate" }
->>>>>>> 81128ab7
+sp-io = { default-features = false, git = "https://github.com/paritytech/substrate" , branch = "polkadot-v0.9.25" }
 xcm-executor = { path = "../xcm-executor", default-features = false, features = ["runtime-benchmarks"] }
 frame-benchmarking = { default-features = false, git = "https://github.com/paritytech/substrate" , branch = "polkadot-v0.9.25" }
 xcm = { path = "..", default-features = false, features = ["runtime-benchmarks"] }
 log = "0.4.17"
 
 [dev-dependencies]
-<<<<<<< HEAD
 pallet-balances = { git = "https://github.com/paritytech/substrate" , branch = "polkadot-v0.9.25" }
 pallet-assets = { git = "https://github.com/paritytech/substrate" , branch = "polkadot-v0.9.25" }
 sp-core = { git = "https://github.com/paritytech/substrate" , branch = "polkadot-v0.9.25" }
-sp-io = { git = "https://github.com/paritytech/substrate" , branch = "polkadot-v0.9.25" }
 sp-tracing = { git = "https://github.com/paritytech/substrate" , branch = "polkadot-v0.9.25" }
-=======
-pallet-balances = { branch = "master", git = "https://github.com/paritytech/substrate" }
-pallet-assets = { branch = "master", git = "https://github.com/paritytech/substrate" }
-sp-core = { branch = "master", git = "https://github.com/paritytech/substrate" }
-sp-tracing = { branch = "master", git = "https://github.com/paritytech/substrate" }
->>>>>>> 81128ab7
 xcm-builder = { path = "../xcm-builder" }
 xcm = { path = ".." }
 # temp
