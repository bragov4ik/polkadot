// Copyright 2020 Parity Technologies (UK) Ltd.
// This file is part of Polkadot.

// Polkadot is free software: you can redistribute it and/or modify
// it under the terms of the GNU General Public License as published by
// the Free Software Foundation, either version 3 of the License, or
// (at your option) any later version.

// Polkadot is distributed in the hope that it will be useful,
// but WITHOUT ANY WARRANTY; without even the implied warranty of
// MERCHANTABILITY or FITNESS FOR A PARTICULAR PURPOSE.  See the
// GNU General Public License for more details.

// You should have received a copy of the GNU General Public License
// along with Polkadot.  If not, see <http://www.gnu.org/licenses/>.

//! Adapters to work with `frame_support::traits::tokens::fungibles` through XCM.

use frame_support::traits::{tokens::fungibles, Contains, Get};
use sp_std::{marker::PhantomData, prelude::*, result};
use xcm::latest::prelude::*;
use xcm_executor::traits::{Convert, Error as MatchError, MatchesFungibles, TransactAsset};

pub struct FungiblesTransferAdapter<Assets, Matcher, AccountIdConverter, AccountId>(
	PhantomData<(Assets, Matcher, AccountIdConverter, AccountId)>,
);
impl<
		Assets: fungibles::Transfer<AccountId>,
		Matcher: MatchesFungibles<Assets::AssetId, Assets::Balance>,
		AccountIdConverter: Convert<MultiLocation, AccountId>,
		AccountId: Clone, // can't get away without it since Currency is generic over it.
	> TransactAsset for FungiblesTransferAdapter<Assets, Matcher, AccountIdConverter, AccountId>
{
	fn internal_transfer_asset(
		what: &MultiAsset,
		from: &MultiLocation,
		to: &MultiLocation,
		_context: &XcmContext,
	) -> result::Result<xcm_executor::Assets, XcmError> {
		log::trace!(
			target: "xcm::fungibles_adapter",
			"internal_transfer_asset what: {:?}, from: {:?}, to: {:?}",
			what, from, to
		);
		// Check we handle this asset.
		let (asset_id, amount) = Matcher::matches_fungibles(what)?;
		let source = AccountIdConverter::convert_ref(from)
			.map_err(|()| MatchError::AccountIdConversionFailed)?;
		let dest = AccountIdConverter::convert_ref(to)
			.map_err(|()| MatchError::AccountIdConversionFailed)?;
		Assets::transfer(asset_id, &source, &dest, amount, true)
			.map_err(|e| XcmError::FailedToTransactAsset(e.into()))?;
		Ok(what.clone().into())
	}
}

pub struct FungiblesMutateAdapter<
	Assets,
	Matcher,
	AccountIdConverter,
	AccountId,
	CheckAsset,
	CheckingAccount,
>(PhantomData<(Assets, Matcher, AccountIdConverter, AccountId, CheckAsset, CheckingAccount)>);
impl<
		Assets: fungibles::Mutate<AccountId>,
		Matcher: MatchesFungibles<Assets::AssetId, Assets::Balance>,
		AccountIdConverter: Convert<MultiLocation, AccountId>,
		AccountId: Clone, // can't get away without it since Currency is generic over it.
		CheckAsset: Contains<Assets::AssetId>,
		CheckingAccount: Get<AccountId>,
	> TransactAsset
	for FungiblesMutateAdapter<
		Assets,
		Matcher,
		AccountIdConverter,
		AccountId,
		CheckAsset,
		CheckingAccount,
	>
{
	fn can_check_in(
		_origin: &MultiLocation,
		what: &MultiAsset,
		_context: &XcmContext,
	) -> XcmResult {
		log::trace!(
			target: "xcm::fungibles_adapter",
			"can_check_in origin: {:?}, what: {:?}",
			_origin, what
		);
		// Check we handle this asset.
		let (asset_id, amount) = Matcher::matches_fungibles(what)?;
		if CheckAsset::contains(&asset_id) {
			// This is an asset whose teleports we track.
			let checking_account = CheckingAccount::get();
			Assets::can_withdraw(asset_id, &checking_account, amount)
				.into_result()
				.map_err(|_| XcmError::NotWithdrawable)?;
		}
		Ok(())
	}

	fn check_in(_origin: &MultiLocation, what: &MultiAsset, _context: &XcmContext) {
		log::trace!(
			target: "xcm::fungibles_adapter",
			"check_in origin: {:?}, what: {:?}",
			_origin, what
		);
		if let Ok((asset_id, amount)) = Matcher::matches_fungibles(what) {
			if CheckAsset::contains(&asset_id) {
				let checking_account = CheckingAccount::get();
				let ok = Assets::burn_from(asset_id, &checking_account, amount).is_ok();
				debug_assert!(
					ok,
					"`can_check_in` must have returned `true` immediately prior; qed"
				);
			}
		}
	}

	fn check_out(_dest: &MultiLocation, what: &MultiAsset, _context: &XcmContext) {
		log::trace!(
			target: "xcm::fungibles_adapter",
			"check_out dest: {:?}, what: {:?}",
			_dest, what
		);
		if let Ok((asset_id, amount)) = Matcher::matches_fungibles(what) {
			if CheckAsset::contains(&asset_id) {
				let checking_account = CheckingAccount::get();
				let ok = Assets::mint_into(asset_id, &checking_account, amount).is_ok();
				debug_assert!(ok, "`mint_into` cannot generally fail; qed");
			}
		}
	}

	fn deposit_asset(what: &MultiAsset, who: &MultiLocation, _context: &XcmContext) -> XcmResult {
		log::trace!(
			target: "xcm::fungibles_adapter",
			"deposit_asset what: {:?}, who: {:?}",
			what, who,
		);
		// Check we handle this asset.
		let (asset_id, amount) = Matcher::matches_fungibles(what)?;
		let who = AccountIdConverter::convert_ref(who)
			.map_err(|()| MatchError::AccountIdConversionFailed)?;
		Assets::mint_into(asset_id, &who, amount)
			.map_err(|e| XcmError::FailedToTransactAsset(e.into()))
	}

	fn withdraw_asset(
		what: &MultiAsset,
		who: &MultiLocation,
		_maybe_context: Option<&XcmContext>,
	) -> result::Result<xcm_executor::Assets, XcmError> {
		log::trace!(
			target: "xcm::fungibles_adapter",
			"withdraw_asset what: {:?}, who: {:?}",
			what, who,
		);
		// Check we handle this asset.
		let (asset_id, amount) = Matcher::matches_fungibles(what)?;
		let who = AccountIdConverter::convert_ref(who)
			.map_err(|()| MatchError::AccountIdConversionFailed)?;
		Assets::burn_from(asset_id, &who, amount)
			.map_err(|e| XcmError::FailedToTransactAsset(e.into()))?;
		Ok(what.clone().into())
	}
}

pub struct FungiblesAdapter<
	Assets,
	Matcher,
	AccountIdConverter,
	AccountId,
	CheckAsset,
	CheckingAccount,
>(PhantomData<(Assets, Matcher, AccountIdConverter, AccountId, CheckAsset, CheckingAccount)>);
impl<
		Assets: fungibles::Mutate<AccountId> + fungibles::Transfer<AccountId>,
		Matcher: MatchesFungibles<Assets::AssetId, Assets::Balance>,
		AccountIdConverter: Convert<MultiLocation, AccountId>,
		AccountId: Clone, // can't get away without it since Currency is generic over it.
		CheckAsset: Contains<Assets::AssetId>,
		CheckingAccount: Get<AccountId>,
	> TransactAsset
	for FungiblesAdapter<Assets, Matcher, AccountIdConverter, AccountId, CheckAsset, CheckingAccount>
{
	fn can_check_in(origin: &MultiLocation, what: &MultiAsset, context: &XcmContext) -> XcmResult {
		FungiblesMutateAdapter::<
			Assets,
			Matcher,
			AccountIdConverter,
			AccountId,
			CheckAsset,
			CheckingAccount,
		>::can_check_in(origin, what, context)
	}

	fn check_in(origin: &MultiLocation, what: &MultiAsset, context: &XcmContext) {
		FungiblesMutateAdapter::<
			Assets,
			Matcher,
			AccountIdConverter,
			AccountId,
			CheckAsset,
			CheckingAccount,
		>::check_in(origin, what, context)
	}

	fn check_out(dest: &MultiLocation, what: &MultiAsset, context: &XcmContext) {
		FungiblesMutateAdapter::<
			Assets,
			Matcher,
			AccountIdConverter,
			AccountId,
			CheckAsset,
			CheckingAccount,
		>::check_out(dest, what, context)
	}

	fn deposit_asset(what: &MultiAsset, who: &MultiLocation, context: &XcmContext) -> XcmResult {
		FungiblesMutateAdapter::<
			Assets,
			Matcher,
			AccountIdConverter,
			AccountId,
			CheckAsset,
			CheckingAccount,
		>::deposit_asset(what, who, context)
	}

	fn withdraw_asset(
		what: &MultiAsset,
		who: &MultiLocation,
		maybe_context: Option<&XcmContext>,
	) -> result::Result<xcm_executor::Assets, XcmError> {
		FungiblesMutateAdapter::<
			Assets,
			Matcher,
			AccountIdConverter,
			AccountId,
			CheckAsset,
			CheckingAccount,
		>::withdraw_asset(what, who, maybe_context)
	}

	fn internal_transfer_asset(
		what: &MultiAsset,
		from: &MultiLocation,
		to: &MultiLocation,
		context: &XcmContext,
	) -> result::Result<xcm_executor::Assets, XcmError> {
<<<<<<< HEAD
		FungiblesTransferAdapter::<Assets, Matcher, AccountIdConverter, AccountId>::transfer_asset(
			what, from, to, context,
=======
		FungiblesTransferAdapter::<Assets, Matcher, AccountIdConverter, AccountId>::internal_transfer_asset(
			what, from, to,
>>>>>>> a686c4e1
		)
	}
}<|MERGE_RESOLUTION|>--- conflicted
+++ resolved
@@ -251,13 +251,8 @@
 		to: &MultiLocation,
 		context: &XcmContext,
 	) -> result::Result<xcm_executor::Assets, XcmError> {
-<<<<<<< HEAD
-		FungiblesTransferAdapter::<Assets, Matcher, AccountIdConverter, AccountId>::transfer_asset(
-			what, from, to, context,
-=======
 		FungiblesTransferAdapter::<Assets, Matcher, AccountIdConverter, AccountId>::internal_transfer_asset(
-			what, from, to,
->>>>>>> a686c4e1
+			what, from, to, context
 		)
 	}
 }