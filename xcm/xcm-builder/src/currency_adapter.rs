// Copyright 2020 Parity Technologies (UK) Ltd.
// This file is part of Polkadot.

// Polkadot is free software: you can redistribute it and/or modify
// it under the terms of the GNU General Public License as published by
// the Free Software Foundation, either version 3 of the License, or
// (at your option) any later version.

// Polkadot is distributed in the hope that it will be useful,
// but WITHOUT ANY WARRANTY; without even the implied warranty of
// MERCHANTABILITY or FITNESS FOR A PARTICULAR PURPOSE.  See the
// GNU General Public License for more details.

// You should have received a copy of the GNU General Public License
// along with Polkadot.  If not, see <http://www.gnu.org/licenses/>.

//! Adapters to work with `frame_support::traits::Currency` through XCM.

use frame_support::traits::{ExistenceRequirement::AllowDeath, Get, WithdrawReasons};
use sp_runtime::traits::CheckedSub;
use sp_std::{marker::PhantomData, result};
use xcm::latest::{Error as XcmError, MultiAsset, MultiLocation, Result, XcmContext};
use xcm_executor::{
	traits::{Convert, MatchesFungible, TransactAsset},
	Assets,
};

/// Asset transaction errors.
enum Error {
	/// Asset not found.
	AssetNotFound,
	/// `MultiLocation` to `AccountId` conversion failed.
	AccountIdConversionFailed,
}

impl From<Error> for XcmError {
	fn from(e: Error) -> Self {
		use XcmError::FailedToTransactAsset;
		match e {
			Error::AssetNotFound => XcmError::AssetNotFound,
			Error::AccountIdConversionFailed => FailedToTransactAsset("AccountIdConversionFailed"),
		}
	}
}

/// Simple adapter to use a currency as asset transactor. This type can be used as `type AssetTransactor` in
/// `xcm::Config`.
///
/// # Example
/// ```
/// use parity_scale_codec::Decode;
/// use frame_support::{parameter_types, PalletId};
/// use sp_runtime::traits::{AccountIdConversion, TrailingZeroInput};
/// use xcm::latest::prelude::*;
/// use xcm_builder::{ParentIsPreset, CurrencyAdapter, IsConcrete};
///
/// /// Our chain's account id.
/// type AccountId = sp_runtime::AccountId32;
///
/// /// Our relay chain's location.
/// parameter_types! {
///     pub RelayChain: MultiLocation = Parent.into();
///     pub CheckingAccount: AccountId = PalletId(*b"checking").into_account();
/// }
///
/// /// Some items that implement `Convert<MultiLocation, AccountId>`. Can be more, but for now we just assume we accept
/// /// messages from the parent (relay chain).
/// pub type LocationConverter = (ParentIsPreset<AccountId>);
///
/// /// Just a dummy implementation of `Currency`. Normally this would be `Balances`.
/// pub type CurrencyImpl = ();
///
/// /// Final currency adapter. This can be used in `xcm::Config` to specify how asset related transactions happen.
/// pub type AssetTransactor = CurrencyAdapter<
///     // Use this `Currency` impl instance:
///     CurrencyImpl,
///     // The matcher: use the currency when the asset is a concrete asset in our relay chain.
///     IsConcrete<RelayChain>,
///     // The local converter: default account of the parent relay chain.
///     LocationConverter,
///     // Our chain's account ID type.
///     AccountId,
///     // The checking account. Can be any deterministic inaccessible account.
///     CheckingAccount,
/// >;
/// ```
pub struct CurrencyAdapter<Currency, Matcher, AccountIdConverter, AccountId, CheckedAccount>(
	PhantomData<(Currency, Matcher, AccountIdConverter, AccountId, CheckedAccount)>,
);

impl<
		Currency: frame_support::traits::Currency<AccountId>,
		Matcher: MatchesFungible<Currency::Balance>,
		AccountIdConverter: Convert<MultiLocation, AccountId>,
		AccountId: Clone, // can't get away without it since Currency is generic over it.
		CheckedAccount: Get<Option<AccountId>>,
	> TransactAsset
	for CurrencyAdapter<Currency, Matcher, AccountIdConverter, AccountId, CheckedAccount>
{
	fn can_check_in(_origin: &MultiLocation, what: &MultiAsset, _context: &XcmContext) -> Result {
		log::trace!(target: "xcm::currency_adapter", "can_check_in origin: {:?}, what: {:?}", _origin, what);
		// Check we handle this asset.
		let amount: Currency::Balance =
			Matcher::matches_fungible(what).ok_or(Error::AssetNotFound)?;
		if let Some(checked_account) = CheckedAccount::get() {
			let new_balance = Currency::free_balance(&checked_account)
				.checked_sub(&amount)
				.ok_or(XcmError::NotWithdrawable)?;
			Currency::ensure_can_withdraw(
				&checked_account,
				amount,
				WithdrawReasons::TRANSFER,
				new_balance,
			)
			.map_err(|_| XcmError::NotWithdrawable)?;
		}
		Ok(())
	}

	fn check_in(_origin: &MultiLocation, what: &MultiAsset, _context: &XcmContext) {
		log::trace!(target: "xcm::currency_adapter", "check_in origin: {:?}, what: {:?}", _origin, what);
		if let Some(amount) = Matcher::matches_fungible(what) {
			if let Some(checked_account) = CheckedAccount::get() {
				let ok = Currency::withdraw(
					&checked_account,
					amount,
					WithdrawReasons::TRANSFER,
					AllowDeath,
				)
				.is_ok();
				debug_assert!(
					ok,
					"`can_check_in` must have returned `true` immediately prior; qed"
				);
			}
		}
	}

	fn check_out(_dest: &MultiLocation, what: &MultiAsset, _context: &XcmContext) {
		log::trace!(target: "xcm::currency_adapter", "check_out dest: {:?}, what: {:?}", _dest, what);
		if let Some(amount) = Matcher::matches_fungible(what) {
			if let Some(checked_account) = CheckedAccount::get() {
				Currency::deposit_creating(&checked_account, amount);
			}
		}
	}

	fn deposit_asset(what: &MultiAsset, who: &MultiLocation, _context: &XcmContext) -> Result {
		log::trace!(target: "xcm::currency_adapter", "deposit_asset what: {:?}, who: {:?}", what, who);
		// Check we handle this asset.
		let amount = Matcher::matches_fungible(&what).ok_or(Error::AssetNotFound)?;
		let who =
			AccountIdConverter::convert_ref(who).map_err(|()| Error::AccountIdConversionFailed)?;
		let _imbalance = Currency::deposit_creating(&who, amount);
		Ok(())
	}

<<<<<<< HEAD
	fn can_withdraw_asset(what: &MultiAsset, who: &MultiLocation) -> Result {
		log::trace!(target: "xcm::currency_adapter", "can_withdraw_asset what: {:?}, who: {:?}", what, who);
		// Check we handle this asset.
		let amount: Currency::Balance =
			Matcher::matches_fungible(what).ok_or(Error::AssetNotFound)?;
		let who =
			AccountIdConverter::convert_ref(who).map_err(|()| Error::AccountIdConversionFailed)?;
		let new_balance = Currency::free_balance(&who)
			.checked_sub(&amount)
			.ok_or(XcmError::NotWithdrawable)?;
		Currency::ensure_can_withdraw(&who, amount, WithdrawReasons::TRANSFER, new_balance)
			.map_err(|_| XcmError::NotWithdrawable)?;
		Ok(())
	}

	fn withdraw_asset(what: &MultiAsset, who: &MultiLocation) -> result::Result<Assets, XcmError> {
=======
	fn withdraw_asset(
		what: &MultiAsset,
		who: &MultiLocation,
		_maybe_context: Option<&XcmContext>,
	) -> result::Result<Assets, XcmError> {
>>>>>>> 7d05afd1
		log::trace!(target: "xcm::currency_adapter", "withdraw_asset what: {:?}, who: {:?}", what, who);
		// Check we handle this asset.
		let amount = Matcher::matches_fungible(what).ok_or(Error::AssetNotFound)?;
		let who =
			AccountIdConverter::convert_ref(who).map_err(|()| Error::AccountIdConversionFailed)?;
		Currency::withdraw(&who, amount, WithdrawReasons::TRANSFER, AllowDeath)
			.map_err(|e| XcmError::FailedToTransactAsset(e.into()))?;
		Ok(what.clone().into())
	}

	fn internal_transfer_asset(
		asset: &MultiAsset,
		from: &MultiLocation,
		to: &MultiLocation,
		_context: &XcmContext,
	) -> result::Result<Assets, XcmError> {
		log::trace!(target: "xcm::currency_adapter", "internal_transfer_asset asset: {:?}, from: {:?}, to: {:?}", asset, from, to);
		let amount = Matcher::matches_fungible(asset).ok_or(Error::AssetNotFound)?;
		let from =
			AccountIdConverter::convert_ref(from).map_err(|()| Error::AccountIdConversionFailed)?;
		let to =
			AccountIdConverter::convert_ref(to).map_err(|()| Error::AccountIdConversionFailed)?;
		Currency::transfer(&from, &to, amount, AllowDeath)
			.map_err(|e| XcmError::FailedToTransactAsset(e.into()))?;
		Ok(asset.clone().into())
	}
}<|MERGE_RESOLUTION|>--- conflicted
+++ resolved
@@ -155,8 +155,11 @@
 		Ok(())
 	}
 
-<<<<<<< HEAD
-	fn can_withdraw_asset(what: &MultiAsset, who: &MultiLocation) -> Result {
+	fn can_withdraw_asset(
+		what: &MultiAsset,
+		who: &MultiLocation,
+		_maybe_context: Option<&XcmContext>,
+	) -> Result {
 		log::trace!(target: "xcm::currency_adapter", "can_withdraw_asset what: {:?}, who: {:?}", what, who);
 		// Check we handle this asset.
 		let amount: Currency::Balance =
@@ -171,14 +174,11 @@
 		Ok(())
 	}
 
-	fn withdraw_asset(what: &MultiAsset, who: &MultiLocation) -> result::Result<Assets, XcmError> {
-=======
 	fn withdraw_asset(
 		what: &MultiAsset,
 		who: &MultiLocation,
 		_maybe_context: Option<&XcmContext>,
 	) -> result::Result<Assets, XcmError> {
->>>>>>> 7d05afd1
 		log::trace!(target: "xcm::currency_adapter", "withdraw_asset what: {:?}, who: {:?}", what, who);
 		// Check we handle this asset.
 		let amount = Matcher::matches_fungible(what).ok_or(Error::AssetNotFound)?;
