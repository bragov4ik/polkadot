--- conflicted
+++ resolved
@@ -10,20 +10,12 @@
 serde = { version = "1.0.137", optional = true, features = ["derive"] }
 log = { version = "0.4.17", default-features = false }
 
-<<<<<<< HEAD
 sp-std = { git = "https://github.com/paritytech/substrate", default-features = false, branch = "polkadot-v0.9.25" }
 sp-runtime = { git = "https://github.com/paritytech/substrate", default-features = false, branch = "polkadot-v0.9.25" }
 sp-core = { git = "https://github.com/paritytech/substrate", default-features = false, branch = "polkadot-v0.9.25" }
+sp-io = { git = "https://github.com/paritytech/substrate", default-features = false, branch = "polkadot-v0.9.25" }
 frame-support = { git = "https://github.com/paritytech/substrate", default-features = false, branch = "polkadot-v0.9.25" }
 frame-system = { git = "https://github.com/paritytech/substrate", default-features = false, branch = "polkadot-v0.9.25" }
-=======
-frame-support = { git = "https://github.com/paritytech/substrate", default-features = false, branch = "master" }
-frame-system = { git = "https://github.com/paritytech/substrate", default-features = false, branch = "master" }
-sp-core = { git = "https://github.com/paritytech/substrate", default-features = false, branch = "master" }
-sp-io = { git = "https://github.com/paritytech/substrate", default-features = false, branch = "master" }
-sp-runtime = { git = "https://github.com/paritytech/substrate", default-features = false, branch = "master" }
-sp-std = { git = "https://github.com/paritytech/substrate", default-features = false, branch = "master" }
->>>>>>> 81128ab7
 
 xcm = { path = "..", default-features = false }
 xcm-executor = { path = "../xcm-executor", default-features = false }
@@ -31,11 +23,6 @@
 [dev-dependencies]
 pallet-balances = { git = "https://github.com/paritytech/substrate", branch = "polkadot-v0.9.25" }
 polkadot-runtime-parachains = { path = "../../runtime/parachains" }
-<<<<<<< HEAD
-sp-io = { git = "https://github.com/paritytech/substrate", default-features = false , branch = "polkadot-v0.9.25" }
-xcm-builder = { path = "../xcm-builder" }
-=======
->>>>>>> 81128ab7
 polkadot-parachain = { path = "../../parachain" }
 xcm-builder = { path = "../xcm-builder" }
 
