[package]
name = "westend-runtime"
version = "0.9.19"
authors = ["Parity Technologies <admin@parity.io>"]
edition = "2021"
build = "build.rs"

[dependencies]
bitvec = { version = "1.0.0", default-features = false, features = ["alloc"] }
parity-scale-codec = { version = "3.1.2", default-features = false, features = ["derive", "max-encoded-len"] }
scale-info = { version = "2.1.1", default-features = false, features = ["derive"] }
log = { version = "0.4.16", default-features = false }
rustc-hex = { version = "2.1.0", default-features = false }
serde = { version = "1.0.136", default-features = false }
serde_derive = { version = "1.0.117", optional = true }
smallvec = "1.8.0"

authority-discovery-primitives = { package = "sp-authority-discovery", git = "https://github.com/paritytech/substrate", branch = "master", default-features = false }
babe-primitives = { package = "sp-consensus-babe", git = "https://github.com/paritytech/substrate", branch = "master", default-features = false }
beefy-primitives = { git = "https://github.com/paritytech/substrate", branch = "master", default-features = false }
inherents = { package = "sp-inherents", git = "https://github.com/paritytech/substrate", branch = "master", default-features = false }
offchain-primitives = { package = "sp-offchain", git = "https://github.com/paritytech/substrate", branch = "master", default-features = false }
sp-api = { git = "https://github.com/paritytech/substrate", branch = "master", default-features = false }
sp-std = { package = "sp-std", git = "https://github.com/paritytech/substrate", branch = "master", default-features = false }
sp-io = { git = "https://github.com/paritytech/substrate", branch = "master", default-features = false }
sp-mmr-primitives = { git = "https://github.com/paritytech/substrate", branch = "master", default-features = false }
sp-runtime = { git = "https://github.com/paritytech/substrate", branch = "master", default-features = false }
sp-staking = { git = "https://github.com/paritytech/substrate", branch = "master", default-features = false }
sp-core = { git = "https://github.com/paritytech/substrate", branch = "master", default-features = false }
sp-session = { git = "https://github.com/paritytech/substrate", branch = "master", default-features = false }
sp-version = { git = "https://github.com/paritytech/substrate", branch = "master", default-features = false }
tx-pool-api = { package = "sp-transaction-pool", git = "https://github.com/paritytech/substrate", branch = "master", default-features = false }
block-builder-api = { package = "sp-block-builder", git = "https://github.com/paritytech/substrate", branch = "master", default-features = false }
sp-npos-elections = { git = "https://github.com/paritytech/substrate", branch = "master", default-features = false }

frame-election-provider-support = { git = "https://github.com/paritytech/substrate", branch = "master", default-features = false }
frame-executive = { git = "https://github.com/paritytech/substrate", branch = "master", default-features = false }
frame-support = { git = "https://github.com/paritytech/substrate", branch = "master", default-features = false }
frame-system = { git = "https://github.com/paritytech/substrate", branch = "master", default-features = false }
frame-system-rpc-runtime-api = { git = "https://github.com/paritytech/substrate", branch = "master", default-features = false }
westend-runtime-constants = { package = "westend-runtime-constants", path = "./constants", default-features = false }
pallet-authority-discovery = { git = "https://github.com/paritytech/substrate", branch = "master", default-features = false }
pallet-authorship = { git = "https://github.com/paritytech/substrate", branch = "master", default-features = false }
pallet-babe = { git = "https://github.com/paritytech/substrate", branch = "master", default-features = false }
pallet-bags-list = { git = "https://github.com/paritytech/substrate", branch = "master", default-features = false }
pallet-balances = { git = "https://github.com/paritytech/substrate", branch = "master", default-features = false }
pallet-collective = { git = "https://github.com/paritytech/substrate", branch = "master", default-features = false }
pallet-democracy = { git = "https://github.com/paritytech/substrate", branch = "master", default-features = false }
pallet-elections-phragmen = { package = "pallet-elections-phragmen", git = "https://github.com/paritytech/substrate", branch = "master", default-features = false }
pallet-election-provider-multi-phase = { git = "https://github.com/paritytech/substrate", branch = "master", default-features = false }
pallet-grandpa = { git = "https://github.com/paritytech/substrate", branch = "master", default-features = false }
pallet-identity = { git = "https://github.com/paritytech/substrate", branch = "master", default-features = false }
pallet-im-online = { git = "https://github.com/paritytech/substrate", branch = "master", default-features = false }
pallet-indices = { git = "https://github.com/paritytech/substrate", branch = "master", default-features = false }
pallet-membership = { git = "https://github.com/paritytech/substrate", branch = "master", default-features = false }
pallet-multisig = { git = "https://github.com/paritytech/substrate", branch = "master", default-features = false }
pallet-nicks = { git = "https://github.com/paritytech/substrate", branch = "master", default-features = false }
pallet-nomination-pools = {  git = "https://github.com/paritytech/substrate", branch = "master", default-features = false }
pallet-offences = { git = "https://github.com/paritytech/substrate", branch = "master", default-features = false }
pallet-preimage = { git = "https://github.com/paritytech/substrate", branch = "master", default-features = false }
pallet-proxy = { git = "https://github.com/paritytech/substrate", branch = "master", default-features = false }
pallet-recovery = { git = "https://github.com/paritytech/substrate", branch = "master", default-features = false }
pallet-scheduler = { git = "https://github.com/paritytech/substrate", branch = "master", default-features = false }
pallet-session = { git = "https://github.com/paritytech/substrate", branch = "master", default-features = false }
pallet-society = { git = "https://github.com/paritytech/substrate", branch = "master", default-features = false }
pallet-staking = { git = "https://github.com/paritytech/substrate", branch = "master", default-features = false }
pallet-staking-reward-curve = { package = "pallet-staking-reward-curve", git = "https://github.com/paritytech/substrate", branch = "master" }
pallet-sudo = { git = "https://github.com/paritytech/substrate", branch = "master", default-features = false }
pallet-timestamp = { git = "https://github.com/paritytech/substrate", branch = "master", default-features = false }
pallet-transaction-payment = { git = "https://github.com/paritytech/substrate", branch = "master", default-features = false }
pallet-transaction-payment-rpc-runtime-api = { git = "https://github.com/paritytech/substrate", branch = "master", default-features = false }
pallet-treasury = { git = "https://github.com/paritytech/substrate", branch = "master", default-features = false }
pallet-utility = { git = "https://github.com/paritytech/substrate", branch = "master", default-features = false }
pallet-vesting = { git = "https://github.com/paritytech/substrate", branch = "master", default-features = false }
pallet-xcm = { path = "../../xcm/pallet-xcm", default-features = false }
pallet-xcm-benchmarks = { path = "../../xcm/pallet-xcm-benchmarks", default-features = false, optional = true }

frame-benchmarking = { git = "https://github.com/paritytech/substrate", branch = "master", default-features = false, optional = true }
frame-try-runtime = { git = "https://github.com/paritytech/substrate", branch = "master", default-features = false, optional = true }
frame-system-benchmarking = { git = "https://github.com/paritytech/substrate", branch = "master", default-features = false, optional = true }
<<<<<<< HEAD
pallet-nomination-pools-benchmarking = {  git = "https://github.com/paritytech/substrate", branch = "master", default-features = false, optional = true }
=======
pallet-election-provider-support-benchmarking = { git = "https://github.com/paritytech/substrate", branch = "master", default-features = false, optional = true }
>>>>>>> 71bb8d3c
pallet-offences-benchmarking = { git = "https://github.com/paritytech/substrate", branch = "master", default-features = false, optional = true }
pallet-session-benchmarking = { git = "https://github.com/paritytech/substrate", branch = "master", default-features = false, optional = true }
hex-literal = { version = "0.3.4", optional = true }

runtime-common = { package = "polkadot-runtime-common", path = "../common", default-features = false }
primitives = { package = "polkadot-primitives", path = "../../primitives", default-features = false }
polkadot-parachain = { path = "../../parachain", default-features = false }
runtime-parachains = { package = "polkadot-runtime-parachains", path = "../parachains", default-features = false, features = ["vstaging"] }

xcm = { package = "xcm", path = "../../xcm", default-features = false }
xcm-executor = { package = "xcm-executor", path = "../../xcm/xcm-executor", default-features = false }
xcm-builder = { package = "xcm-builder", path = "../../xcm/xcm-builder", default-features = false }

[dev-dependencies]
hex-literal = "0.3.4"
tiny-keccak = "2.0.2"
keyring = { package = "sp-keyring", git = "https://github.com/paritytech/substrate", branch = "master" }
sp-trie = { git = "https://github.com/paritytech/substrate", branch = "master" }
serde_json = "1.0.79"

[build-dependencies]
substrate-wasm-builder = { git = "https://github.com/paritytech/substrate", branch = "master" }

[features]
default = ["std"]
no_std = []
only-staking = []
std = [
	"authority-discovery-primitives/std",
	"bitvec/std",
	"primitives/std",
	"rustc-hex/std",
	"parity-scale-codec/std",
	"scale-info/std",
	"inherents/std",
	"sp-core/std",
	"polkadot-parachain/std",
	"sp-api/std",
	"tx-pool-api/std",
	"block-builder-api/std",
	"offchain-primitives/std",
	"sp-std/std",
	"sp-io/std",
	"frame-support/std",
	"pallet-authority-discovery/std",
	"pallet-authorship/std",
	"pallet-balances/std",
	"pallet-transaction-payment/std",
	"pallet-transaction-payment-rpc-runtime-api/std",
	"pallet-collective/std",
	"pallet-elections-phragmen/std",
	"pallet-election-provider-multi-phase/std",
	"pallet-democracy/std",
	"pallet-grandpa/std",
	"pallet-identity/std",
	"pallet-im-online/std",
	"pallet-indices/std",
	"pallet-membership/std",
	"beefy-primitives/std",
	"pallet-multisig/std",
	"pallet-nicks/std",
	"pallet-nomination-pools/std",
	"pallet-offences/std",
	"pallet-preimage/std",
	"pallet-proxy/std",
	"pallet-recovery/std",
	"pallet-scheduler/std",
	"pallet-session/std",
	"pallet-society/std",
	"pallet-staking/std",
	"pallet-sudo/std",
	"pallet-timestamp/std",
	"pallet-treasury/std",
	"pallet-utility/std",
	"pallet-vesting/std",
	"pallet-xcm/std",
	"pallet-babe/std",
	"pallet-bags-list/std",
	"frame-executive/std",
	"sp-mmr-primitives/std",
	"sp-runtime/std",
	"sp-staking/std",
	"frame-system/std",
	"frame-system-rpc-runtime-api/std",
	"westend-runtime-constants/std",
	"sp-version/std",
	"serde_derive",
	"serde/std",
	"log/std",
	"babe-primitives/std",
	"sp-session/std",
	"runtime-common/std",
	"runtime-parachains/std",
	"frame-try-runtime/std",
	"sp-npos-elections/std",
	"xcm/std",
	"xcm-executor/std",
	"xcm-builder/std",
	"frame-election-provider-support/std",
]
runtime-benchmarks = [
	"runtime-common/runtime-benchmarks",
	"frame-benchmarking/runtime-benchmarks",
	"frame-support/runtime-benchmarks",
	"frame-system/runtime-benchmarks",
	"sp-runtime/runtime-benchmarks",
	"pallet-babe/runtime-benchmarks",
	"pallet-balances/runtime-benchmarks",
	"pallet-collective/runtime-benchmarks",
	"pallet-democracy/runtime-benchmarks",
	"pallet-elections-phragmen/runtime-benchmarks",
	"pallet-election-provider-multi-phase/runtime-benchmarks",
	"pallet-election-provider-support-benchmarking/runtime-benchmarks",
	"pallet-grandpa/runtime-benchmarks",
	"pallet-identity/runtime-benchmarks",
	"pallet-im-online/runtime-benchmarks",
	"pallet-indices/runtime-benchmarks",
	"pallet-multisig/runtime-benchmarks",
	"pallet-nomination-pools-benchmarking",
	"pallet-preimage/runtime-benchmarks",
	"pallet-proxy/runtime-benchmarks",
	"pallet-scheduler/runtime-benchmarks",
	"pallet-society/runtime-benchmarks",
	"pallet-staking/runtime-benchmarks",
	"pallet-timestamp/runtime-benchmarks",
	"pallet-treasury/runtime-benchmarks",
	"pallet-utility/runtime-benchmarks",
	"pallet-vesting/runtime-benchmarks",
	"pallet-offences-benchmarking",
	"pallet-session-benchmarking",
	"pallet-xcm/runtime-benchmarks",
	"frame-system-benchmarking",
	"hex-literal",
	"xcm-builder/runtime-benchmarks",
	"pallet-xcm-benchmarks",
	"frame-election-provider-support/runtime-benchmarks",
	"pallet-bags-list/runtime-benchmarks",
	"runtime-parachains/runtime-benchmarks",
]
try-runtime = [
	"frame-executive/try-runtime",
	"frame-system/try-runtime",
	"frame-try-runtime",
	"pallet-authorship/try-runtime",
	"pallet-authority-discovery/try-runtime",
	"pallet-balances/try-runtime",
	"pallet-transaction-payment/try-runtime",
	"pallet-collective/try-runtime",
	"pallet-elections-phragmen/try-runtime",
	"pallet-election-provider-multi-phase/try-runtime",
	"pallet-democracy/try-runtime",
	"pallet-grandpa/try-runtime",
	"pallet-identity/try-runtime",
	"pallet-im-online/try-runtime",
	"pallet-indices/try-runtime",
	"pallet-membership/try-runtime",
	"pallet-multisig/try-runtime",
	"pallet-nicks/try-runtime",
	"pallet-offences/try-runtime",
	"pallet-preimage/try-runtime",
	"pallet-proxy/try-runtime",
	"pallet-recovery/try-runtime",
	"pallet-scheduler/try-runtime",
	"pallet-session/try-runtime",
	"pallet-society/try-runtime",
	"pallet-staking/try-runtime",
	"pallet-sudo/try-runtime",
	"pallet-timestamp/try-runtime",
	"pallet-treasury/try-runtime",
	"pallet-utility/try-runtime",
	"pallet-vesting/try-runtime",
	"pallet-babe/try-runtime",
	"runtime-common/try-runtime",
]
# When enabled, the runtime API will not be build.
#
# This is required by Cumulus to access certain types of the
# runtime without clashing with the runtime API exported functions
# in WASM.
disable-runtime-api = []

# Set timing constants (e.g. session period) to faster versions to speed up testing.
fast-runtime = []

runtime-metrics = ["runtime-parachains/runtime-metrics", "sp-io/with-tracing"]<|MERGE_RESOLUTION|>--- conflicted
+++ resolved
@@ -78,11 +78,7 @@
 frame-benchmarking = { git = "https://github.com/paritytech/substrate", branch = "master", default-features = false, optional = true }
 frame-try-runtime = { git = "https://github.com/paritytech/substrate", branch = "master", default-features = false, optional = true }
 frame-system-benchmarking = { git = "https://github.com/paritytech/substrate", branch = "master", default-features = false, optional = true }
-<<<<<<< HEAD
-pallet-nomination-pools-benchmarking = {  git = "https://github.com/paritytech/substrate", branch = "master", default-features = false, optional = true }
-=======
 pallet-election-provider-support-benchmarking = { git = "https://github.com/paritytech/substrate", branch = "master", default-features = false, optional = true }
->>>>>>> 71bb8d3c
 pallet-offences-benchmarking = { git = "https://github.com/paritytech/substrate", branch = "master", default-features = false, optional = true }
 pallet-session-benchmarking = { git = "https://github.com/paritytech/substrate", branch = "master", default-features = false, optional = true }
 hex-literal = { version = "0.3.4", optional = true }
