--- conflicted
+++ resolved
@@ -1514,13 +1514,8 @@
 	Block,
 	frame_system::ChainContext<Runtime>,
 	Runtime,
-<<<<<<< HEAD
 	AllPalletsWithSystemFlat,
-	(RenameBagsListToVoterList, pallet_bags_list::migrations::AddScore<Runtime>),
-=======
-	AllPalletsWithSystem,
 	(),
->>>>>>> 566a403b
 >;
 /// The payload being signed in transactions.
 pub type SignedPayload = generic::SignedPayload<Call, SignedExtra>;
@@ -1921,9 +1916,7 @@
 	#[cfg(feature = "try-runtime")]
 	impl frame_try_runtime::TryRuntime<Block> for Runtime {
 		fn on_runtime_upgrade() -> (Weight, Weight) {
-			// NOTE: intentional unwrap: we don't want to propagate the error backwards, and want to
-			// have a backtrace here. If any of the pre/post migration checks fail, we shall stop
-			// right here and right now.
+			log::info!("try-runtime::on_runtime_upgrade polkadot.");
 			let weight = Executive::try_runtime_upgrade().unwrap();
 			(weight, RuntimeBlockWeights::get().max_block)
 		}
