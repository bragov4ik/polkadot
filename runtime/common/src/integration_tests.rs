// Copyright 2019-2021 Parity Technologies (UK) Ltd.
// This file is part of Polkadot.

// Polkadot is free software: you can redistribute it and/or modify
// it under the terms of the GNU General Public License as published by
// the Free Software Foundation, either version 3 of the License, or
// (at your option) any later version.

// Polkadot is distributed in the hope that it will be useful,
// but WITHOUT ANY WARRANTY; without even the implied warranty of
// MERCHANTABILITY or FITNESS FOR A PARTICULAR PURPOSE.  See the
// GNU General Public License for more details.

// You should have received a copy of the GNU General Public License
// along with Polkadot.  If not, see <http://www.gnu.org/licenses/>.

//! Mocking utilities for testing with real pallets.

use crate::{
	auctions, crowdloan, paras_registrar,
	slot_range::SlotRange,
	slots,
	traits::{AuctionStatus, Auctioneer, Registrar as RegistrarT},
};
use frame_support::{
	assert_noop, assert_ok, parameter_types,
	traits::{Currency, GenesisBuild, KeyOwnerProofSystem, OnFinalize, OnInitialize},
	PalletId,
};
use frame_support_test::TestRandomness;
use frame_system::EnsureRoot;
use primitives::v1::{
	BlockNumber, HeadData, Header, Id as ParaId, ValidationCode, LOWEST_PUBLIC_ID,
};
use runtime_parachains::{configuration, paras, shared, Origin as ParaOrigin, ParaLifecycle};
use sp_core::{crypto::KeyTypeId, H256};
use sp_io::TestExternalities;
use sp_keystore::{testing::KeyStore, KeystoreExt};
use sp_runtime::traits::{BlakeTwo256, IdentityLookup, One};
use sp_std::sync::Arc;

type UncheckedExtrinsic = frame_system::mocking::MockUncheckedExtrinsic<Test>;
type Block = frame_system::mocking::MockBlock<Test>;

type AccountId = u32;
type Balance = u32;
type Moment = u32;

frame_support::construct_runtime!(
	pub enum Test where
		Block = Block,
		NodeBlock = Block,
		UncheckedExtrinsic = UncheckedExtrinsic,
	{
		// System Stuff
		System: frame_system::{Pallet, Call, Config, Storage, Event<T>},
		Balances: pallet_balances::{Pallet, Call, Storage, Config<T>, Event<T>},
		Babe: pallet_babe::{Pallet, Call, Storage, Config, ValidateUnsigned},

		// Parachains Runtime
		Configuration: configuration::{Pallet, Call, Storage, Config<T>},
		Paras: paras::{Pallet, Origin, Call, Storage, Event, Config},
		ParasShared: shared::{Pallet, Call, Storage},

		// Para Onboarding Pallets
		Registrar: paras_registrar::{Pallet, Call, Storage, Event<T>},
		Auctions: auctions::{Pallet, Call, Storage, Event<T>},
		Crowdloan: crowdloan::{Pallet, Call, Storage, Event<T>},
		Slots: slots::{Pallet, Call, Storage, Event<T>},
	}
);

use crate::{auctions::Error as AuctionsError, crowdloan::Error as CrowdloanError};

parameter_types! {
	pub const BlockHashCount: u32 = 250;
	pub BlockWeights: frame_system::limits::BlockWeights =
		frame_system::limits::BlockWeights::simple_max(4 * 1024 * 1024);
}

impl frame_system::Config for Test {
	type BaseCallFilter = frame_support::traits::Everything;
	type BlockWeights = BlockWeights;
	type BlockLength = ();
	type DbWeight = ();
	type Origin = Origin;
	type Call = Call;
	type Index = u64;
	type BlockNumber = BlockNumber;
	type Hash = H256;
	type Hashing = BlakeTwo256;
	type AccountId = AccountId;
	type Lookup = IdentityLookup<AccountId>;
	type Header = Header;
	type Event = Event;
	type BlockHashCount = BlockHashCount;
	type Version = ();
	type PalletInfo = PalletInfo;
	type AccountData = pallet_balances::AccountData<Balance>;
	type OnNewAccount = ();
	type OnKilledAccount = ();
	type SystemWeightInfo = ();
	type SS58Prefix = ();
	type OnSetCode = ();
}

parameter_types! {
	pub const EpochDuration: u64 = 10;
	pub const ExpectedBlockTime: Moment = 6_000;
	pub const ReportLongevity: u64 = 10;
	pub const MaxAuthorities: u32 = 100_000;
}

impl pallet_babe::Config for Test {
	type EpochDuration = EpochDuration;
	type ExpectedBlockTime = ExpectedBlockTime;
	type EpochChangeTrigger = pallet_babe::ExternalTrigger;
	type DisabledValidators = ();
	type KeyOwnerProofSystem = ();
	type KeyOwnerProof = <Self::KeyOwnerProofSystem as KeyOwnerProofSystem<(
		KeyTypeId,
		pallet_babe::AuthorityId,
	)>>::Proof;
	type KeyOwnerIdentification = <Self::KeyOwnerProofSystem as KeyOwnerProofSystem<(
		KeyTypeId,
		pallet_babe::AuthorityId,
	)>>::IdentificationTuple;
	type HandleEquivocation = ();
	type WeightInfo = ();
	type MaxAuthorities = MaxAuthorities;
}

parameter_types! {
	pub const MinimumPeriod: Moment = 6_000 / 2;
}

impl pallet_timestamp::Config for Test {
	type Moment = Moment;
	type OnTimestampSet = ();
	type MinimumPeriod = MinimumPeriod;
	type WeightInfo = ();
}

parameter_types! {
	pub static ExistentialDeposit: Balance = 1;
	pub const MaxReserves: u32 = 50;
}

impl pallet_balances::Config for Test {
	type MaxLocks = ();
	type Balance = Balance;
	type Event = Event;
	type DustRemoval = ();
	type ExistentialDeposit = ExistentialDeposit;
	type AccountStore = System;
	type WeightInfo = ();
	type MaxReserves = MaxReserves;
	type ReserveIdentifier = [u8; 8];
}

impl configuration::Config for Test {
<<<<<<< HEAD
	type WeightInfo = configuration::weights::WeightInfo<Test>;
	type HrmpMaxOutboundChannelsBound = frame_support::traits::ConstU32<128>;
	type HrmpMaxInboundChannelsBound = frame_support::traits::ConstU32<128>;
=======
	type WeightInfo = configuration::TestWeightInfo;
>>>>>>> a6dd54ea
}

impl shared::Config for Test {}

impl paras::Config for Test {
	type Origin = Origin;
	type Event = Event;
	type WeightInfo = paras::TestWeightInfo;
}

parameter_types! {
	pub const ParaDeposit: Balance = 500;
	pub const DataDepositPerByte: Balance = 1;
}

impl paras_registrar::Config for Test {
	type Event = Event;
	type OnSwap = (Crowdloan, Slots);
	type ParaDeposit = ParaDeposit;
	type DataDepositPerByte = DataDepositPerByte;
	type Currency = Balances;
	type Origin = Origin;
	type WeightInfo = crate::paras_registrar::TestWeightInfo;
}

parameter_types! {
	pub const EndingPeriod: BlockNumber = 10;
	pub const SampleLength: BlockNumber = 1;
}

impl auctions::Config for Test {
	type Event = Event;
	type Leaser = Slots;
	type Registrar = Registrar;
	type EndingPeriod = EndingPeriod;
	type SampleLength = SampleLength;
	type Randomness = TestRandomness<Self>;
	type InitiateOrigin = EnsureRoot<AccountId>;
	type WeightInfo = crate::auctions::TestWeightInfo;
}

parameter_types! {
	pub const LeasePeriod: BlockNumber = 100;
	pub static LeaseOffset: BlockNumber = 0;
}

impl slots::Config for Test {
	type Event = Event;
	type Currency = Balances;
	type Registrar = Registrar;
	type LeasePeriod = LeasePeriod;
	type LeaseOffset = LeaseOffset;
	type WeightInfo = crate::slots::TestWeightInfo;
}

parameter_types! {
	pub const CrowdloanId: PalletId = PalletId(*b"py/cfund");
	pub const SubmissionDeposit: Balance = 100;
	pub const MinContribution: Balance = 1;
	pub const RemoveKeysLimit: u32 = 100;
	pub const MaxMemoLength: u8 = 32;
}

impl crowdloan::Config for Test {
	type Event = Event;
	type PalletId = CrowdloanId;
	type SubmissionDeposit = SubmissionDeposit;
	type MinContribution = MinContribution;
	type RemoveKeysLimit = RemoveKeysLimit;
	type Registrar = Registrar;
	type Auctioneer = Auctions;
	type MaxMemoLength = MaxMemoLength;
	type WeightInfo = crate::crowdloan::TestWeightInfo;
}

/// Create a new set of test externalities.
pub fn new_test_ext() -> TestExternalities {
	let mut t = frame_system::GenesisConfig::default().build_storage::<Test>().unwrap();
	GenesisBuild::<Test>::assimilate_storage(
		&configuration::GenesisConfig {
			config: configuration::HostConfiguration {
				max_code_size: 2 * 1024 * 1024,      // 2 MB
				max_head_data_size: 1 * 1024 * 1024, // 1 MB
				..Default::default()
			},
		},
		&mut t,
	)
	.unwrap();
	let keystore = KeyStore::new();
	let mut ext: sp_io::TestExternalities = t.into();
	ext.register_extension(KeystoreExt(Arc::new(keystore)));
	ext.execute_with(|| System::set_block_number(1));
	ext
}

#[cfg(feature = "runtime-benchmarks")]
pub fn new_test_ext_with_offset(n: BlockNumber) -> TestExternalities {
	LeaseOffset::set(n);
	new_test_ext()
}

const BLOCKS_PER_SESSION: u32 = 10;

fn maybe_new_session(n: u32) {
	if n % BLOCKS_PER_SESSION == 0 {
		shared::Pallet::<Test>::set_session_index(shared::Pallet::<Test>::session_index() + 1);
		Paras::test_on_new_session();
	}
}

fn test_genesis_head(size: usize) -> HeadData {
	HeadData(vec![0u8; size])
}

fn test_validation_code(size: usize) -> ValidationCode {
	let validation_code = vec![0u8; size as usize];
	ValidationCode(validation_code)
}

fn para_origin(id: u32) -> ParaOrigin {
	ParaOrigin::Parachain(id.into())
}

fn run_to_block(n: u32) {
	assert!(System::block_number() < n);
	while System::block_number() < n {
		let block_number = System::block_number();
		AllPallets::on_finalize(block_number);
		System::on_finalize(block_number);
		System::set_block_number(block_number + 1);
		System::on_initialize(block_number + 1);
		maybe_new_session(block_number + 1);
		AllPallets::on_initialize(block_number + 1);
	}
}

fn run_to_session(n: u32) {
	let block_number = BLOCKS_PER_SESSION * n;
	run_to_block(block_number);
}

fn last_event() -> Event {
	System::events().pop().expect("Event expected").event
}

// Runs an end to end test of the auction, crowdloan, slots, and onboarding process over varying
// lease period offsets.
#[test]
fn basic_end_to_end_works() {
	for offset in [0u32, 50, 100, 200].iter() {
		LeaseOffset::set(*offset);
		new_test_ext().execute_with(|| {
			let para_1 = LOWEST_PUBLIC_ID;
			let para_2 = LOWEST_PUBLIC_ID + 1;
			assert!(System::block_number().is_one());
			// User 1 and 2 will own parachains
			Balances::make_free_balance_be(&1, 1_000_000_000);
			Balances::make_free_balance_be(&2, 1_000_000_000);
			// First register 2 parathreads
			let genesis_head = Registrar::worst_head_data();
			let validation_code = Registrar::worst_validation_code();
			assert_ok!(Registrar::reserve(Origin::signed(1)));
			assert_ok!(Registrar::register(
				Origin::signed(1),
				ParaId::from(para_1),
				genesis_head.clone(),
				validation_code.clone(),
			));
			assert_ok!(Registrar::reserve(Origin::signed(2)));
			assert_ok!(Registrar::register(
				Origin::signed(2),
				ParaId::from(2001),
				genesis_head,
				validation_code,
			));

			// Paras should be onboarding
			assert_eq!(Paras::lifecycle(ParaId::from(para_1)), Some(ParaLifecycle::Onboarding));
			assert_eq!(Paras::lifecycle(ParaId::from(para_2)), Some(ParaLifecycle::Onboarding));

			// Start a new auction in the future
			let duration = 99u32 + offset;
			let lease_period_index_start = 4u32;
			assert_ok!(Auctions::new_auction(Origin::root(), duration, lease_period_index_start));

			// 2 sessions later they are parathreads
			run_to_session(2);
			assert_eq!(Paras::lifecycle(ParaId::from(para_1)), Some(ParaLifecycle::Parathread));
			assert_eq!(Paras::lifecycle(ParaId::from(para_2)), Some(ParaLifecycle::Parathread));

			// Para 1 will bid directly for slot 1, 2
			// Open a crowdloan for Para 2 for slot 3, 4
			assert_ok!(Crowdloan::create(
				Origin::signed(2),
				ParaId::from(para_2),
				1_000,                        // Cap
				lease_period_index_start + 2, // First Slot
				lease_period_index_start + 3, // Last Slot
				200 + offset,                 // Block End
				None,
			));
			let crowdloan_account = Crowdloan::fund_account_id(ParaId::from(para_2));

			// Auction ending begins on block 100 + offset, so we make a bid before then.
			run_to_block(90 + offset);

			Balances::make_free_balance_be(&10, 1_000_000_000);
			Balances::make_free_balance_be(&20, 1_000_000_000);

			// User 10 will bid directly for parachain 1
			assert_ok!(Auctions::bid(
				Origin::signed(10),
				ParaId::from(para_1),
				1,                            // Auction Index
				lease_period_index_start + 0, // First Slot
				lease_period_index_start + 1, // Last slot
				910,                          // Amount
			));

			// User 2 will be a contribute to crowdloan for parachain 2
			Balances::make_free_balance_be(&2, 1_000_000_000);
			assert_ok!(Crowdloan::contribute(Origin::signed(2), ParaId::from(para_2), 920, None));

			// Auction ends at block 110 + offset
			run_to_block(109 + offset);
			assert_eq!(
				last_event(),
				crowdloan::Event::<Test>::HandleBidResult(ParaId::from(para_2), Ok(())).into(),
			);
			run_to_block(110 + offset);
			assert_eq!(last_event(), auctions::Event::<Test>::AuctionClosed(1).into());

			// Paras should have won slots
			assert_eq!(
				slots::Leases::<Test>::get(ParaId::from(para_1)),
				// -- 1 --- 2 --- 3 --------- 4 ------------ 5 --------
				vec![None, None, None, Some((10, 910)), Some((10, 910))],
			);
			assert_eq!(
				slots::Leases::<Test>::get(ParaId::from(para_2)),
				// -- 1 --- 2 --- 3 --- 4 --- 5 ---------------- 6 --------------------------- 7 ----------------
				vec![
					None,
					None,
					None,
					None,
					None,
					Some((crowdloan_account, 920)),
					Some((crowdloan_account, 920))
				],
			);

			// Should not be able to contribute to a winning crowdloan
			Balances::make_free_balance_be(&3, 1_000_000_000);
			assert_noop!(
				Crowdloan::contribute(Origin::signed(3), ParaId::from(2001), 10, None),
				CrowdloanError::<Test>::BidOrLeaseActive
			);

			// New leases will start on block 400
			let lease_start_block = 400 + offset;
			run_to_block(lease_start_block);

			// First slot, Para 1 should be transitioning to Parachain
			assert_eq!(
				Paras::lifecycle(ParaId::from(para_1)),
				Some(ParaLifecycle::UpgradingParathread)
			);
			assert_eq!(Paras::lifecycle(ParaId::from(para_2)), Some(ParaLifecycle::Parathread));

			// Two sessions later, it has upgraded
			run_to_block(lease_start_block + 20);
			assert_eq!(Paras::lifecycle(ParaId::from(para_1)), Some(ParaLifecycle::Parachain));
			assert_eq!(Paras::lifecycle(ParaId::from(para_2)), Some(ParaLifecycle::Parathread));

			// Second slot nothing happens :)
			run_to_block(lease_start_block + 100);
			assert_eq!(Paras::lifecycle(ParaId::from(para_1)), Some(ParaLifecycle::Parachain));
			assert_eq!(Paras::lifecycle(ParaId::from(para_2)), Some(ParaLifecycle::Parathread));

			// Third slot, Para 2 should be upgrading, and Para 1 is downgrading
			run_to_block(lease_start_block + 200);
			assert_eq!(
				Paras::lifecycle(ParaId::from(para_1)),
				Some(ParaLifecycle::DowngradingParachain)
			);
			assert_eq!(
				Paras::lifecycle(ParaId::from(para_2)),
				Some(ParaLifecycle::UpgradingParathread)
			);

			// Two sessions later, they have transitioned
			run_to_block(lease_start_block + 220);
			assert_eq!(Paras::lifecycle(ParaId::from(para_1)), Some(ParaLifecycle::Parathread));
			assert_eq!(Paras::lifecycle(ParaId::from(para_2)), Some(ParaLifecycle::Parachain));

			// Fourth slot nothing happens :)
			run_to_block(lease_start_block + 300);
			assert_eq!(Paras::lifecycle(ParaId::from(para_1)), Some(ParaLifecycle::Parathread));
			assert_eq!(Paras::lifecycle(ParaId::from(para_2)), Some(ParaLifecycle::Parachain));

			// Fifth slot, Para 2 is downgrading
			run_to_block(lease_start_block + 400);
			assert_eq!(Paras::lifecycle(ParaId::from(para_1)), Some(ParaLifecycle::Parathread));
			assert_eq!(
				Paras::lifecycle(ParaId::from(para_2)),
				Some(ParaLifecycle::DowngradingParachain)
			);

			// Two sessions later, Para 2 is downgraded
			run_to_block(lease_start_block + 420);
			assert_eq!(Paras::lifecycle(ParaId::from(para_1)), Some(ParaLifecycle::Parathread));
			assert_eq!(Paras::lifecycle(ParaId::from(para_2)), Some(ParaLifecycle::Parathread));
		});
	}
}

#[test]
fn basic_errors_fail() {
	new_test_ext().execute_with(|| {
		assert!(System::block_number().is_one());
		let para_id = LOWEST_PUBLIC_ID;
		// Can't double register
		Balances::make_free_balance_be(&1, 1_000_000_000);
		Balances::make_free_balance_be(&2, 1_000_000_000);

		let genesis_head = Registrar::worst_head_data();
		let validation_code = Registrar::worst_validation_code();
		assert_ok!(Registrar::reserve(Origin::signed(1)));
		assert_ok!(Registrar::register(
			Origin::signed(1),
			para_id,
			genesis_head.clone(),
			validation_code.clone(),
		));
		assert_ok!(Registrar::reserve(Origin::signed(2)));
		assert_noop!(
			Registrar::register(Origin::signed(2), para_id, genesis_head, validation_code,),
			paras_registrar::Error::<Test>::NotOwner
		);

		// Start an auction
		let duration = 99u32;
		let lease_period_index_start = 4u32;
		assert_ok!(Auctions::new_auction(Origin::root(), duration, lease_period_index_start));

		// Cannot create a crowdloan if you do not own the para
		assert_noop!(
			Crowdloan::create(
				Origin::signed(2),
				para_id,
				1_000,                        // Cap
				lease_period_index_start + 2, // First Slot
				lease_period_index_start + 3, // Last Slot
				200,                          // Block End
				None,
			),
			crowdloan::Error::<Test>::InvalidOrigin
		);
	});
}

#[test]
fn competing_slots() {
	// This test will verify that competing slots, from different sources will resolve appropriately.
	new_test_ext().execute_with(|| {
		assert!(System::block_number().is_one());
		let max_bids = 10u32;
		let para_id = LOWEST_PUBLIC_ID;

		// Create n paras and owners
		for n in 1..=max_bids {
			Balances::make_free_balance_be(&n, 1_000_000_000);
			let genesis_head = Registrar::worst_head_data();
			let validation_code = Registrar::worst_validation_code();
			assert_ok!(Registrar::reserve(Origin::signed(n)));
			assert_ok!(Registrar::register(
				Origin::signed(n),
				para_id + n - 1,
				genesis_head,
				validation_code,
			));
		}

		// Start a new auction in the future
		let duration = 149u32;
		let lease_period_index_start = 4u32;
		assert_ok!(Auctions::new_auction(Origin::root(), duration, lease_period_index_start));

		// Paras should be onboarded
		run_to_block(20); // session 2

		for n in 1..=max_bids {
			// Increment block number
			run_to_block(System::block_number() + 10);

			Balances::make_free_balance_be(&(n * 10), n * 1_000);

			let (start, end) = match n {
				1 => (0, 0),
				2 => (0, 1),
				3 => (0, 2),
				4 => (0, 3),
				5 => (1, 1),
				6 => (1, 2),
				7 => (1, 3),
				8 => (2, 2),
				9 => (2, 3),
				10 => (3, 3),
				_ => panic!("test not meant for this"),
			};

			// Users will bid directly for parachain
			assert_ok!(Auctions::bid(
				Origin::signed(n * 10),
				para_id + n - 1,
				1,                                // Auction Index
				lease_period_index_start + start, // First Slot
				lease_period_index_start + end,   // Last slot
				n * 900,                          // Amount
			));
		}

		// Auction should be done after ending period
		run_to_block(160);

		// Appropriate Paras should have won slots
		// 900 + 4500 + 2x 8100 = 21,600
		// 900 + 4500 + 7200 + 9000 = 21,600
		assert_eq!(
			slots::Leases::<Test>::get(para_id),
			// -- 1 --- 2 --- 3 ---------- 4 ------
			vec![None, None, None, Some((10, 900))],
		);
		assert_eq!(
			slots::Leases::<Test>::get(para_id + 4),
			// -- 1 --- 2 --- 3 --- 4 ---------- 5 -------
			vec![None, None, None, None, Some((50, 4500))],
		);
		// TODO: Is this right?
		assert_eq!(
			slots::Leases::<Test>::get(para_id + 8),
			// -- 1 --- 2 --- 3 --- 4 --- 5 ---------- 6 --------------- 7 -------
			vec![None, None, None, None, None, Some((90, 8100)), Some((90, 8100))],
		);
	});
}

#[test]
fn competing_bids() {
	// This test will verify that competing bids, from different sources will resolve appropriately.
	new_test_ext().execute_with(|| {
		assert!(System::block_number().is_one());

		let start_para = LOWEST_PUBLIC_ID - 1;
		// Create 3 paras and owners
		for n in 1..=3 {
			Balances::make_free_balance_be(&n, 1_000_000_000);
			let genesis_head = Registrar::worst_head_data();
			let validation_code = Registrar::worst_validation_code();
			assert_ok!(Registrar::reserve(Origin::signed(n)));
			assert_ok!(Registrar::register(
				Origin::signed(n),
				ParaId::from(start_para + n),
				genesis_head,
				validation_code,
			));
		}

		// Finish registration of paras.
		run_to_session(2);

		// Start a new auction in the future
		let starting_block = System::block_number();
		let duration = 99u32;
		let lease_period_index_start = 4u32;
		assert_ok!(Auctions::new_auction(Origin::root(), duration, lease_period_index_start));

		for n in 1..=3 {
			// Create a crowdloan for each para
			assert_ok!(Crowdloan::create(
				Origin::signed(n),
				ParaId::from(start_para + n),
				100_000,                      // Cap
				lease_period_index_start + 2, // First Slot
				lease_period_index_start + 3, // Last Slot
				200,                          // Block End,
				None,
			));
		}

		for n in 1..=9 {
			// Increment block number
			run_to_block(starting_block + n * 10);

			Balances::make_free_balance_be(&(n * 10), n * 1_000);

			let para = start_para + n % 3 + 1;

			if n % 2 == 0 {
				// User 10 will bid directly for parachain 1
				assert_ok!(Auctions::bid(
					Origin::signed(n * 10),
					ParaId::from(para),
					1,                            // Auction Index
					lease_period_index_start + 0, // First Slot
					lease_period_index_start + 1, // Last slot
					n * 900,                      // Amount
				));
			} else {
				// User 20 will be a contribute to crowdloan for parachain 2
				assert_ok!(Crowdloan::contribute(
					Origin::signed(n * 10),
					ParaId::from(para),
					n + 900,
					None,
				));
			}
		}

		// Auction should be done
		run_to_block(starting_block + 110);

		// Appropriate Paras should have won slots
		let crowdloan_2 = Crowdloan::fund_account_id(ParaId::from(2001));
		assert_eq!(
			slots::Leases::<Test>::get(ParaId::from(2000)),
			// -- 1 --- 2 --- 3 --- 4 --- 5 ------------- 6 ------------------------ 7 -------------
			vec![
				None,
				None,
				None,
				None,
				None,
				Some((crowdloan_2, 1812)),
				Some((crowdloan_2, 1812))
			],
		);
		assert_eq!(
			slots::Leases::<Test>::get(ParaId::from(2002)),
			// -- 1 --- 2 --- 3 ---------- 4 --------------- 5 -------
			vec![None, None, None, Some((80, 7200)), Some((80, 7200))],
		);
	});
}

#[test]
fn basic_swap_works() {
	// This test will test a swap between a parachain and parathread works successfully.
	new_test_ext().execute_with(|| {
		assert!(System::block_number().is_one()); // So events are emitted
										  // User 1 and 2 will own paras
		Balances::make_free_balance_be(&1, 1_000_000_000);
		Balances::make_free_balance_be(&2, 1_000_000_000);
		// First register 2 parathreads with different data
		assert_ok!(Registrar::reserve(Origin::signed(1)));
		assert_ok!(Registrar::register(
			Origin::signed(1),
			ParaId::from(2000),
			test_genesis_head(10),
			test_validation_code(10),
		));
		assert_ok!(Registrar::reserve(Origin::signed(2)));
		assert_ok!(Registrar::register(
			Origin::signed(2),
			ParaId::from(2001),
			test_genesis_head(20),
			test_validation_code(20),
		));

		// Paras should be onboarding
		assert_eq!(Paras::lifecycle(ParaId::from(2000)), Some(ParaLifecycle::Onboarding));
		assert_eq!(Paras::lifecycle(ParaId::from(2001)), Some(ParaLifecycle::Onboarding));

		// Start a new auction in the future
		let duration = 99u32;
		let lease_period_index_start = 4u32;
		assert_ok!(Auctions::new_auction(Origin::root(), duration, lease_period_index_start));

		// 2 sessions later they are parathreads
		run_to_session(2);
		assert_eq!(Paras::lifecycle(ParaId::from(2000)), Some(ParaLifecycle::Parathread));
		assert_eq!(Paras::lifecycle(ParaId::from(2001)), Some(ParaLifecycle::Parathread));

		// Open a crowdloan for Para 1 for slots 0-3
		assert_ok!(Crowdloan::create(
			Origin::signed(1),
			ParaId::from(2000),
			1_000_000,                    // Cap
			lease_period_index_start + 0, // First Slot
			lease_period_index_start + 3, // Last Slot
			200,                          // Block End
			None,
		));
		let crowdloan_account = Crowdloan::fund_account_id(ParaId::from(2000));

		// Bunch of contributions
		let mut total = 0;
		for i in 10..20 {
			Balances::make_free_balance_be(&i, 1_000_000_000);
			assert_ok!(Crowdloan::contribute(Origin::signed(i), ParaId::from(2000), 900 - i, None));
			total += 900 - i;
		}
		assert!(total > 0);
		assert_eq!(Balances::free_balance(&crowdloan_account), total);

		// Go to end of auction where everyone won their slots
		run_to_block(200);

		// Deposit is appropriately taken
		// ----------------------------------------- para deposit --- crowdloan
		assert_eq!(Balances::reserved_balance(&1), (500 + 10 * 2 * 1) + 100);
		assert_eq!(Balances::reserved_balance(&2), 500 + 20 * 2 * 1);
		assert_eq!(Balances::reserved_balance(&crowdloan_account), total);
		// Crowdloan is appropriately set
		assert!(Crowdloan::funds(ParaId::from(2000)).is_some());
		assert!(Crowdloan::funds(ParaId::from(2001)).is_none());

		// New leases will start on block 400
		let lease_start_block = 400;
		run_to_block(lease_start_block);

		// Slots are won by Para 1
		assert!(!Slots::lease(ParaId::from(2000)).is_empty());
		assert!(Slots::lease(ParaId::from(2001)).is_empty());

		// 2 sessions later it is a parachain
		run_to_block(lease_start_block + 20);
		assert_eq!(Paras::lifecycle(ParaId::from(2000)), Some(ParaLifecycle::Parachain));
		assert_eq!(Paras::lifecycle(ParaId::from(2001)), Some(ParaLifecycle::Parathread));

		// Initiate a swap
		assert_ok!(Registrar::swap(
			para_origin(2000).into(),
			ParaId::from(2000),
			ParaId::from(2001)
		));
		assert_ok!(Registrar::swap(
			para_origin(2001).into(),
			ParaId::from(2001),
			ParaId::from(2000)
		));

		assert_eq!(Paras::lifecycle(ParaId::from(2000)), Some(ParaLifecycle::DowngradingParachain));
		assert_eq!(Paras::lifecycle(ParaId::from(2001)), Some(ParaLifecycle::UpgradingParathread));

		// 2 session later they have swapped
		run_to_block(lease_start_block + 40);
		assert_eq!(Paras::lifecycle(ParaId::from(2000)), Some(ParaLifecycle::Parathread));
		assert_eq!(Paras::lifecycle(ParaId::from(2001)), Some(ParaLifecycle::Parachain));

		// Deregister parathread
		assert_ok!(Registrar::deregister(para_origin(2000).into(), ParaId::from(2000)));
		// Correct deposit is unreserved
		assert_eq!(Balances::reserved_balance(&1), 100); // crowdloan deposit left over
		assert_eq!(Balances::reserved_balance(&2), 500 + 20 * 2 * 1);
		// Crowdloan ownership is swapped
		assert!(Crowdloan::funds(ParaId::from(2000)).is_none());
		assert!(Crowdloan::funds(ParaId::from(2001)).is_some());
		// Slot is swapped
		assert!(Slots::lease(ParaId::from(2000)).is_empty());
		assert!(!Slots::lease(ParaId::from(2001)).is_empty());

		// Cant dissolve
		assert_noop!(
			Crowdloan::dissolve(Origin::signed(1), ParaId::from(2000)),
			CrowdloanError::<Test>::InvalidParaId
		);
		assert_noop!(
			Crowdloan::dissolve(Origin::signed(2), ParaId::from(2001)),
			CrowdloanError::<Test>::NotReadyToDissolve
		);

		// Go way in the future when the para is offboarded
		run_to_block(lease_start_block + 1000);

		// Withdraw of contributions works
		assert_eq!(Balances::free_balance(&crowdloan_account), total);
		for i in 10..20 {
			assert_ok!(Crowdloan::withdraw(Origin::signed(i), i, ParaId::from(2001)));
		}
		assert_eq!(Balances::free_balance(&crowdloan_account), 0);

		// Dissolve returns the balance of the person who put a deposit for crowdloan
		assert_ok!(Crowdloan::dissolve(Origin::signed(1), ParaId::from(2001)));
		assert_eq!(Balances::reserved_balance(&1), 0);
		assert_eq!(Balances::reserved_balance(&2), 500 + 20 * 2 * 1);

		// Final deregister sets everything back to the start
		assert_ok!(Registrar::deregister(para_origin(2001).into(), ParaId::from(2001)));
		assert_eq!(Balances::reserved_balance(&2), 0);
	})
}

#[test]
fn crowdloan_ending_period_bid() {
	new_test_ext().execute_with(|| {
		assert!(System::block_number().is_one()); // So events are emitted
										  // User 1 and 2 will own paras
		Balances::make_free_balance_be(&1, 1_000_000_000);
		Balances::make_free_balance_be(&2, 1_000_000_000);
		// First register 2 parathreads
		assert_ok!(Registrar::reserve(Origin::signed(1)));
		assert_ok!(Registrar::register(
			Origin::signed(1),
			ParaId::from(2000),
			test_genesis_head(10),
			test_validation_code(10),
		));
		assert_ok!(Registrar::reserve(Origin::signed(2)));
		assert_ok!(Registrar::register(
			Origin::signed(2),
			ParaId::from(2001),
			test_genesis_head(20),
			test_validation_code(20),
		));

		// Paras should be onboarding
		assert_eq!(Paras::lifecycle(ParaId::from(2000)), Some(ParaLifecycle::Onboarding));
		assert_eq!(Paras::lifecycle(ParaId::from(2001)), Some(ParaLifecycle::Onboarding));

		// Start a new auction in the future
		let duration = 99u32;
		let lease_period_index_start = 4u32;
		assert_ok!(Auctions::new_auction(Origin::root(), duration, lease_period_index_start));

		// 2 sessions later they are parathreads
		run_to_session(2);
		assert_eq!(Paras::lifecycle(ParaId::from(2000)), Some(ParaLifecycle::Parathread));
		assert_eq!(Paras::lifecycle(ParaId::from(2001)), Some(ParaLifecycle::Parathread));

		// Open a crowdloan for Para 1 for slots 0-3
		assert_ok!(Crowdloan::create(
			Origin::signed(1),
			ParaId::from(2000),
			1_000_000,                    // Cap
			lease_period_index_start + 0, // First Slot
			lease_period_index_start + 3, // Last Slot
			200,                          // Block End
			None,
		));
		let crowdloan_account = Crowdloan::fund_account_id(ParaId::from(2000));

		// Bunch of contributions
		let mut total = 0;
		for i in 10..20 {
			Balances::make_free_balance_be(&i, 1_000_000_000);
			assert_ok!(Crowdloan::contribute(Origin::signed(i), ParaId::from(2000), 900 - i, None));
			total += 900 - i;
		}
		assert!(total > 0);
		assert_eq!(Balances::free_balance(&crowdloan_account), total);

		// Bid for para 2 directly
		Balances::make_free_balance_be(&2, 1_000_000_000);
		assert_ok!(Auctions::bid(
			Origin::signed(2),
			ParaId::from(2001),
			1,                            // Auction Index
			lease_period_index_start + 0, // First Slot
			lease_period_index_start + 1, // Last slot
			900,                          // Amount
		));

		// Go to beginning of ending period
		run_to_block(100);

		assert_eq!(Auctions::auction_status(100), AuctionStatus::<u32>::EndingPeriod(0, 0));
		let mut winning = [None; SlotRange::SLOT_RANGE_COUNT];
		winning[SlotRange::ZeroOne as u8 as usize] = Some((2, ParaId::from(2001), 900));
		winning[SlotRange::ZeroThree as u8 as usize] =
			Some((crowdloan_account, ParaId::from(2000), total));

		assert_eq!(Auctions::winning(0), Some(winning));

		run_to_block(101);

		Balances::make_free_balance_be(&1234, 1_000_000_000);
		assert_ok!(Crowdloan::contribute(Origin::signed(1234), ParaId::from(2000), 900, None));

		// Data propagates correctly
		run_to_block(102);
		let mut winning = [None; SlotRange::SLOT_RANGE_COUNT];
		winning[SlotRange::ZeroOne as u8 as usize] = Some((2, ParaId::from(2001), 900));
		winning[SlotRange::ZeroThree as u8 as usize] =
			Some((crowdloan_account, ParaId::from(2000), total + 900));
		assert_eq!(Auctions::winning(2), Some(winning));
	})
}

#[test]
fn auction_bid_requires_registered_para() {
	new_test_ext().execute_with(|| {
		assert!(System::block_number().is_one()); // So events are emitted

		// Start a new auction in the future
		let duration = 99u32;
		let lease_period_index_start = 4u32;
		assert_ok!(Auctions::new_auction(Origin::root(), duration, lease_period_index_start));

		// Can't bid with non-registered paras
		Balances::make_free_balance_be(&1, 1_000_000_000);
		assert_noop!(
			Auctions::bid(
				Origin::signed(1),
				ParaId::from(2000),
				1,                            // Auction Index
				lease_period_index_start + 0, // First Slot
				lease_period_index_start + 1, // Last slot
				900,                          // Amount
			),
			AuctionsError::<Test>::ParaNotRegistered
		);

		// Now we register the para
		assert_ok!(Registrar::reserve(Origin::signed(1)));
		assert_ok!(Registrar::register(
			Origin::signed(1),
			ParaId::from(2000),
			test_genesis_head(10),
			test_validation_code(10),
		));

		// Still can't bid until it is fully onboarded
		assert_noop!(
			Auctions::bid(
				Origin::signed(1),
				ParaId::from(2000),
				1,                            // Auction Index
				lease_period_index_start + 0, // First Slot
				lease_period_index_start + 1, // Last slot
				900,                          // Amount
			),
			AuctionsError::<Test>::ParaNotRegistered
		);

		// Onboarded on Session 2
		run_to_session(2);

		// Success
		Balances::make_free_balance_be(&1, 1_000_000_000);
		assert_ok!(Auctions::bid(
			Origin::signed(1),
			ParaId::from(2000),
			1,                            // Auction Index
			lease_period_index_start + 0, // First Slot
			lease_period_index_start + 1, // Last slot
			900,                          // Amount
		));
	});
}

#[test]
fn gap_bids_work() {
	new_test_ext().execute_with(|| {
		assert!(System::block_number().is_one()); // So events are emitted

		// Start a new auction in the future
		let duration = 99u32;
		let lease_period_index_start = 4u32;
		assert_ok!(Auctions::new_auction(Origin::root(), duration, lease_period_index_start));
		Balances::make_free_balance_be(&1, 1_000_000_000);
		Balances::make_free_balance_be(&2, 1_000_000_000);

		// Now register 2 paras
		assert_ok!(Registrar::reserve(Origin::signed(1)));
		assert_ok!(Registrar::register(
			Origin::signed(1),
			ParaId::from(2000),
			test_genesis_head(10),
			test_validation_code(10),
		));
		assert_ok!(Registrar::reserve(Origin::signed(2)));
		assert_ok!(Registrar::register(
			Origin::signed(2),
			ParaId::from(2001),
			test_genesis_head(10),
			test_validation_code(10),
		));

		// Onboarded on Session 2
		run_to_session(2);

		// Make bids
		Balances::make_free_balance_be(&10, 1_000_000_000);
		Balances::make_free_balance_be(&20, 1_000_000_000);
		// Slot 1 for 100 from 10
		assert_ok!(Auctions::bid(
			Origin::signed(10),
			ParaId::from(2000),
			1,                            // Auction Index
			lease_period_index_start + 0, // First Slot
			lease_period_index_start + 0, // Last slot
			100,                          // Amount
		));
		// Slot 4 for 400 from 10
		assert_ok!(Auctions::bid(
			Origin::signed(10),
			ParaId::from(2000),
			1,                            // Auction Index
			lease_period_index_start + 3, // First Slot
			lease_period_index_start + 3, // Last slot
			400,                          // Amount
		));

		// A bid for another para is counted separately.
		assert_ok!(Auctions::bid(
			Origin::signed(10),
			ParaId::from(2001),
			1,                            // Auction Index
			lease_period_index_start + 1, // First Slot
			lease_period_index_start + 1, // Last slot
			555,                          // Amount
		));
		assert_eq!(Balances::reserved_balance(&10), 400 + 555);

		// Slot 2 for 800 from 20, overtaking 10's bid
		assert_ok!(Auctions::bid(
			Origin::signed(20),
			ParaId::from(2000),
			1,                            // Auction Index
			lease_period_index_start + 1, // First Slot
			lease_period_index_start + 1, // Last slot
			800,                          // Amount
		));
		// Slot 3 for 200 from 20
		assert_ok!(Auctions::bid(
			Origin::signed(20),
			ParaId::from(2000),
			1,                            // Auction Index
			lease_period_index_start + 2, // First Slot
			lease_period_index_start + 2, // Last slot
			200,                          // Amount
		));

		// Finish the auction
		run_to_block(110);

		// Should have won the lease periods
		assert_eq!(
			slots::Leases::<Test>::get(ParaId::from(2000)),
			// -- 1 --- 2 --- 3 ---------- 4 -------------- 5 -------------- 6 -------------- 7 -------
			vec![
				None,
				None,
				None,
				Some((10, 100)),
				Some((20, 800)),
				Some((20, 200)),
				Some((10, 400))
			],
		);
		// Appropriate amount is reserved (largest of the values)
		assert_eq!(Balances::reserved_balance(&10), 400);
		// Appropriate amount is reserved (largest of the values)
		assert_eq!(Balances::reserved_balance(&20), 800);

		// Progress through the leases and note the correct amount of balance is reserved.

		run_to_block(400);
		assert_eq!(
			slots::Leases::<Test>::get(ParaId::from(2000)),
			// --------- 4 -------------- 5 -------------- 6 -------------- 7 -------
			vec![Some((10, 100)), Some((20, 800)), Some((20, 200)), Some((10, 400))],
		);
		// Nothing changed.
		assert_eq!(Balances::reserved_balance(&10), 400);
		assert_eq!(Balances::reserved_balance(&20), 800);

		// Lease period 4 is done, but nothing is unreserved since user 1 has a debt on lease 7
		run_to_block(500);
		assert_eq!(
			slots::Leases::<Test>::get(ParaId::from(2000)),
			// --------- 5 -------------- 6 -------------- 7 -------
			vec![Some((20, 800)), Some((20, 200)), Some((10, 400))],
		);
		// Nothing changed.
		assert_eq!(Balances::reserved_balance(&10), 400);
		assert_eq!(Balances::reserved_balance(&20), 800);

		// Lease period 5 is done, and 20 will unreserve down to 200.
		run_to_block(600);
		assert_eq!(
			slots::Leases::<Test>::get(ParaId::from(2000)),
			// --------- 6 -------------- 7 -------
			vec![Some((20, 200)), Some((10, 400))],
		);
		assert_eq!(Balances::reserved_balance(&10), 400);
		assert_eq!(Balances::reserved_balance(&20), 200);

		// Lease period 6 is done, and 20 will unreserve everything.
		run_to_block(700);
		assert_eq!(
			slots::Leases::<Test>::get(ParaId::from(2000)),
			// --------- 7 -------
			vec![Some((10, 400))],
		);
		assert_eq!(Balances::reserved_balance(&10), 400);
		assert_eq!(Balances::reserved_balance(&20), 0);

		// All leases are done. Everything is unreserved.
		run_to_block(800);
		assert_eq!(slots::Leases::<Test>::get(ParaId::from(2000)), vec![]);
		assert_eq!(Balances::reserved_balance(&10), 0);
		assert_eq!(Balances::reserved_balance(&20), 0);
	});
}

// This test verifies that if a parachain already has won some lease periods, that it cannot bid for
// any of those same lease periods again.
#[test]
fn cant_bid_on_existing_lease_periods() {
	new_test_ext().execute_with(|| {
		assert!(System::block_number().is_one()); // So events are emitted
		Balances::make_free_balance_be(&1, 1_000_000_000);
		// First register a parathread
		assert_ok!(Registrar::reserve(Origin::signed(1)));
		assert_ok!(Registrar::register(
			Origin::signed(1),
			ParaId::from(2000),
			test_genesis_head(10),
			test_validation_code(10),
		));

		// Start a new auction in the future
		let starting_block = System::block_number();
		let duration = 99u32;
		let lease_period_index_start = 4u32;
		assert_ok!(Auctions::new_auction(Origin::root(), duration, lease_period_index_start));

		// 2 sessions later they are parathreads
		run_to_session(2);

		// Open a crowdloan for Para 1 for slots 0-3
		assert_ok!(Crowdloan::create(
			Origin::signed(1),
			ParaId::from(2000),
			1_000_000,                    // Cap
			lease_period_index_start + 0, // First Slot
			lease_period_index_start + 1, // Last Slot
			400,                          // Long block end
			None,
		));
		let crowdloan_account = Crowdloan::fund_account_id(ParaId::from(2000));

		// Bunch of contributions
		let mut total = 0;
		for i in 10..20 {
			Balances::make_free_balance_be(&i, 1_000_000_000);
			assert_ok!(Crowdloan::contribute(Origin::signed(i), ParaId::from(2000), 900 - i, None));
			total += 900 - i;
		}
		assert!(total > 0);
		assert_eq!(Balances::free_balance(&crowdloan_account), total);

		// Finish the auction.
		run_to_block(starting_block + 110);

		// Appropriate Paras should have won slots
		assert_eq!(
			slots::Leases::<Test>::get(ParaId::from(2000)),
			// -- 1 --- 2 --- 3 ------------- 4 ------------------------ 5 -------------
			vec![
				None,
				None,
				None,
				Some((crowdloan_account, 8855)),
				Some((crowdloan_account, 8855))
			],
		);

		// Let's start another auction for the same range
		let starting_block = System::block_number();
		let duration = 99u32;
		let lease_period_index_start = 4u32;
		assert_ok!(Auctions::new_auction(Origin::root(), duration, lease_period_index_start));

		// Poke the crowdloan into `NewRaise`
		assert_ok!(Crowdloan::poke(Origin::signed(1), ParaId::from(2000)));
		assert_eq!(Crowdloan::new_raise(), vec![ParaId::from(2000)]);

		// Beginning of ending block.
		run_to_block(starting_block + 100);

		// Bids cannot be made which intersect
		assert_noop!(
			Auctions::bid(
				Origin::signed(crowdloan_account),
				ParaId::from(2000),
				2,
				lease_period_index_start + 0,
				lease_period_index_start + 1,
				100,
			),
			AuctionsError::<Test>::AlreadyLeasedOut,
		);

		assert_noop!(
			Auctions::bid(
				Origin::signed(crowdloan_account),
				ParaId::from(2000),
				2,
				lease_period_index_start + 1,
				lease_period_index_start + 2,
				100,
			),
			AuctionsError::<Test>::AlreadyLeasedOut,
		);

		assert_noop!(
			Auctions::bid(
				Origin::signed(crowdloan_account),
				ParaId::from(2000),
				2,
				lease_period_index_start - 1,
				lease_period_index_start + 0,
				100,
			),
			AuctionsError::<Test>::AlreadyLeasedOut,
		);

		assert_noop!(
			Auctions::bid(
				Origin::signed(crowdloan_account),
				ParaId::from(2000),
				2,
				lease_period_index_start + 0,
				lease_period_index_start + 0,
				100,
			),
			AuctionsError::<Test>::AlreadyLeasedOut,
		);

		assert_noop!(
			Auctions::bid(
				Origin::signed(crowdloan_account),
				ParaId::from(2000),
				2,
				lease_period_index_start + 1,
				lease_period_index_start + 1,
				100,
			),
			AuctionsError::<Test>::AlreadyLeasedOut,
		);

		assert_noop!(
			Auctions::bid(
				Origin::signed(crowdloan_account),
				ParaId::from(2000),
				2,
				lease_period_index_start - 1,
				lease_period_index_start + 5,
				100,
			),
			AuctionsError::<Test>::AlreadyLeasedOut,
		);

		// Will work when not overlapping
		assert_ok!(Auctions::bid(
			Origin::signed(crowdloan_account),
			ParaId::from(2000),
			2,
			lease_period_index_start + 2,
			lease_period_index_start + 3,
			100,
		));
	});
}<|MERGE_RESOLUTION|>--- conflicted
+++ resolved
@@ -159,13 +159,9 @@
 }
 
 impl configuration::Config for Test {
-<<<<<<< HEAD
-	type WeightInfo = configuration::weights::WeightInfo<Test>;
+	type WeightInfo = configuration::TestWeightInfo;
 	type HrmpMaxOutboundChannelsBound = frame_support::traits::ConstU32<128>;
 	type HrmpMaxInboundChannelsBound = frame_support::traits::ConstU32<128>;
-=======
-	type WeightInfo = configuration::TestWeightInfo;
->>>>>>> a6dd54ea
 }
 
 impl shared::Config for Test {}
