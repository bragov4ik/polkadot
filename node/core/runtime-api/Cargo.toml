--- conflicted
+++ resolved
@@ -11,25 +11,16 @@
 memory-lru = "0.1.0"
 parity-util-mem = { version = "0.9.0", default-features = false }
 
-<<<<<<< HEAD
-sp-api = { git = "https://github.com/paritytech/substrate", branch = "polkadot-v0.8.28" }
-sp-core = { git = "https://github.com/paritytech/substrate", branch = "polkadot-v0.8.28" }
-=======
 sp-api = { git = "https://github.com/paritytech/substrate", branch = "polkadot-v0.8.29" }
 sp-core = { git = "https://github.com/paritytech/substrate", branch = "polkadot-v0.8.29" }
 sp-consensus-babe = { git = "https://github.com/paritytech/substrate", branch = "polkadot-v0.8.29" }
->>>>>>> 2494dec2
 
 polkadot-primitives = { path = "../../../primitives" }
 polkadot-subsystem = { package = "polkadot-node-subsystem", path = "../../subsystem" }
 polkadot-node-subsystem-util = { path = "../../subsystem-util" }
 
 [dev-dependencies]
-<<<<<<< HEAD
-sp-core = { git = "https://github.com/paritytech/substrate", branch = "polkadot-v0.8.28" }
-=======
 sp-core = { git = "https://github.com/paritytech/substrate", branch = "polkadot-v0.8.29" }
->>>>>>> 2494dec2
 futures = { version = "0.3.12", features = ["thread-pool"] }
 polkadot-node-subsystem-test-helpers = { path = "../../subsystem-test-helpers" }
 polkadot-node-primitives = { path = "../../primitives" }