# .gitlab-ci.yml
#
# polkadot
#
# pipelines can be triggered manually in the web
# setting DEPLOY_TAG will only deploy the tagged image
#
# please do not add new jobs without "rules:" and "*-env". There are &rules-test for everything,
# &rules-pr-only preset. And "kubernetes-env" with "docker-env" to set a runner
# which executes the job.

stages:
  - test
  - build
  - publish
  - deploy

image:                             paritytech/ci-linux:production

workflow:
  rules:
    - if: $CI_COMMIT_TAG
    - if: $CI_COMMIT_BRANCH

variables:
  GIT_STRATEGY:                    fetch
  GIT_DEPTH:                       100
  CI_SERVER_NAME:                  "GitLab CI"
  DOCKER_OS:                       "debian:stretch"
  ARCH:                            "x86_64"

default:
  cache:                           {}

.collect-artifacts:                &collect-artifacts
  artifacts:
    name:                          "${CI_JOB_NAME}_${CI_COMMIT_REF_NAME}"
    when:                          on_success
    expire_in:                     28 days
    paths:
      - ./artifacts/

.kubernetes-env:                   &kubernetes-env
  tags:
    - kubernetes-parity-build
  interruptible:                   true

.docker-env:                       &docker-env
  retry:
    max: 2
    when:
      - runner_system_failure
      - unknown_failure
      - api_failure
  interruptible:                   true
  tags:
    - linux-docker

.compiler-info:                    &compiler-info
  before_script:
    - rustup show
    - cargo --version
    - sccache -s

.rules-test:                       &rules-test
  # these jobs run always*
  rules:
    - if: $CI_COMMIT_REF_NAME == "rococo-v1"
      when: never
    - when: always

.pr-only:                          &rules-pr-only
  # these jobs run only on PRs
  rules:
    - if: $CI_COMMIT_REF_NAME == "rococo-v1"
      when: never
    - if: $CI_PIPELINE_SOURCE == "schedule"
      when: never
    - if: $CI_COMMIT_REF_NAME =~ /^[0-9]+$/                         # PRs

#### stage:                        test

check-runtime:
  stage:                           test
  image:                           paritytech/tools:latest
  <<:                              *kubernetes-env
  <<:                              *rules-pr-only
  variables:
    GITLAB_API:                    "https://gitlab.parity.io/api/v4"
    GITHUB_API_PROJECT:            "parity%2Finfrastructure%2Fgithub-api"
  script:
    - ./scripts/gitlab/check_runtime.sh
  allow_failure:                   true

check-line-width:
  stage:                           test
  image:                           paritytech/tools:latest
  <<:                              *kubernetes-env
  <<:                              *rules-pr-only
  script:
    - ./scripts/gitlab/check_line_width.sh
  allow_failure:                   true

test-deterministic-wasm:
  stage:                           test
  <<:                              *rules-test
  <<:                              *docker-env
  <<:                              *compiler-info
  script:
    - ./scripts/gitlab/test_deterministic_wasm.sh

test-build-linux-stable:
  stage:                           test
  <<:                              *docker-env
  <<:                              *compiler-info
  <<:                              *collect-artifacts
  variables:
    RUST_TOOLCHAIN: stable
    # Enable debug assertions since we are running optimized builds for testing
    # but still want to have debug assertions.
    RUSTFLAGS: "-Cdebug-assertions=y -Dwarnings"
  rules:
    - if: $CI_PIPELINE_SOURCE == "schedule"
    - if: $CI_COMMIT_REF_NAME == "master"
    - if: $CI_COMMIT_REF_NAME =~ /^v[0-9]+\.[0-9]+.*$/              # i.e. v1.0, v2.1rc1
    - if: $CI_COMMIT_REF_NAME =~ /^[0-9]+$/                         # PRs
    - if: $CI_COMMIT_REF_NAME == "rococo-v1"
  script:
    - ./scripts/gitlab/test_linux_stable.sh
    # we're using the bin built here, instead of having a parallel `build-linux-release`
    - time cargo build --release --verbose --bin polkadot
    - sccache -s
    # pack-artifacts
    - mkdir -p ./artifacts
    - VERSION="${CI_COMMIT_REF_NAME}" # will be tag or branch name
    - mv ./target/release/polkadot ./artifacts/.
    - sha256sum ./artifacts/polkadot | tee ./artifacts/polkadot.sha256
    - EXTRATAG="$(./artifacts/polkadot --version |
        sed -n -r 's/^polkadot ([0-9.]+.*-[0-9a-f]{7,13})-.*$/\1/p')"
    - EXTRATAG="${CI_COMMIT_REF_NAME}-${EXTRATAG}-$(cut -c 1-8 ./artifacts/polkadot.sha256)"
    - echo "Polkadot version = ${VERSION} (EXTRATAG = ${EXTRATAG})"
    - echo -n ${VERSION} > ./artifacts/VERSION
    - echo -n ${EXTRATAG} > ./artifacts/EXTRATAG
    - cp -r scripts/docker/* ./artifacts

check-web-wasm:
  stage:                           test
  <<:                              *rules-test
  <<:                              *docker-env
  <<:                              *compiler-info
  script:
    # WASM support is in progress. As more and more crates support WASM, we should
    # add entries here. See https://github.com/paritytech/polkadot/issues/625
    - ./scripts/gitlab/check_web_wasm.sh
    - sccache -s

check-runtime-benchmarks:
  stage:                           test
  <<:                              *rules-test
  <<:                              *docker-env
  <<:                              *compiler-info
  script:
    # Check that the node will compile with `runtime-benchmarks` feature flag.
    - ./scripts/gitlab/check_runtime_benchmarks.sh
    - sccache -s

build-adder-collator:
  stage:                           test
  <<:                              *collect-artifacts
  <<:                              *docker-env
  <<:                              *compiler-info
  rules:
<<<<<<< HEAD
    # extra features when building on `rococo-v1` branch and manual build on PRs
    - if: $CI_COMMIT_REF_NAME == "rococo-v1"
      variables:
        RUSTFLAGS:                 "-Cdebug-assertions=y"
    - if: $CI_COMMIT_REF_NAME =~ /^[0-9]+$/                         # PRs
      variables:
        RUSTFLAGS:                 "-Cdebug-assertions=y"
    - when:                        always
=======
    - if: $CI_PIPELINE_SOURCE == "schedule"
    - if: $CI_COMMIT_REF_NAME == "master"
    - if: $CI_COMMIT_REF_NAME =~ /^[0-9]+$/                         # PRs
>>>>>>> 24549ae1
  script:
    - time cargo build --release --verbose -p test-parachain-adder-collator
    - sccache -s
    # pack artifacts
    - mkdir -p ./artifacts
    - mv ./target/release/adder-collator ./artifacts/.
    - echo -n "${CI_COMMIT_REF_NAME}" > ./artifacts/VERSION
    - echo -n "${CI_COMMIT_REF_NAME}-${CI_COMMIT_SHORT_SHA}" > ./artifacts/EXTRATAG
    - echo "adder-collator version = $(cat ./artifacts/VERSION) (EXTRATAG = $(cat ./artifacts/EXTRATAG))"
    - cp -r scripts/docker/* ./artifacts

#### stage:                        build

check-transaction-versions:
  image:                           node:15
  stage:                           build
  <<:                              *rules-test
  <<:                              *docker-env
  needs:
    - job:                         test-build-linux-stable
      artifacts:                   true
  before_script:
    - apt-get -y update; apt-get -y install jq lsof
    - npm install --ignore-scripts -g @polkadot/metadata-cmp
    - git fetch origin release
  script:
    - scripts/gitlab/check_extrinsics_ordering.sh

generate-impl-guide:
  stage:                           build
  <<:                              *rules-test
  <<:                              *docker-env
  image:
    name: michaelfbryan/mdbook-docker-image:v0.4.4
    entrypoint: [""]
  script:
    - mdbook build roadmap/implementers-guide

.build-push-image:                 &build-push-image
  <<:                              *kubernetes-env
  image:                           quay.io/buildah/stable
  variables:                       &image-variables
    GIT_STRATEGY:                  none
    DOCKER_USER:                   ${PARITYPR_USER}
    DOCKER_PASS:                   ${PARITYPR_PASS}
  before_script:                   &check-versions
    - test -s ./artifacts/VERSION || exit 1
    - test -s ./artifacts/EXTRATAG || exit 1
    - VERSION="$(cat ./artifacts/VERSION)"
    - EXTRATAG="$(cat ./artifacts/EXTRATAG)"
    - echo "Polkadot version = ${VERSION} (EXTRATAG = ${EXTRATAG})"
  script:
    - test "$DOCKER_USER" -a "$DOCKER_PASS" ||
        ( echo "no docker credentials provided"; exit 1 )
    - cd ./artifacts
    - buildah bud
        --format=docker
        --build-arg VCS_REF="${CI_COMMIT_SHA}"
        --build-arg BUILD_DATE="$(date -u '+%Y-%m-%dT%H:%M:%SZ')"
        --build-arg IMAGE_NAME="${IMAGE_NAME}"
        --tag "$IMAGE_NAME:$VERSION"
        --tag "$IMAGE_NAME:$EXTRATAG"
        --file ${DOCKERFILE} .
    # The job will success only on the protected branch
    - echo "$DOCKER_PASS" |
        buildah login --username "$DOCKER_USER" --password-stdin docker.io
    - buildah info
    - buildah push --format=v2s2 "$IMAGE_NAME:$VERSION"
    - buildah push --format=v2s2 "$IMAGE_NAME:$EXTRATAG"
  after_script:
    - buildah logout "$IMAGE_NAME"
    # pass artifacts to the trigger-simnet job
    - echo "IMAGE_NAME=${IMAGE_NAME}" > ./artifacts/build.env
    - echo "IMAGE_TAG=$(cat ./artifacts/EXTRATAG)" >> ./artifacts/build.env
  artifacts:
    reports:
      # this artifact is used in trigger-simnet job
      # https://docs.gitlab.com/ee/ci/multi_project_pipelines.html#with-variable-inheritance
      dotenv: ./artifacts/build.env

publish-polkadot-image:
  stage:                           build
  <<:                              *build-push-image
  variables:
    <<:                            *image-variables
    # scripts/docker/Dockerfile
    DOCKERFILE:                    Dockerfile
    IMAGE_NAME:                    docker.io/paritypr/synth-wave
  rules:
  # Don't run on releases - this is handled by the Github Action here:
  # .github/workflows/publish-docker-release.yml
    - if: $CI_COMMIT_REF_NAME =~ /^v[0-9]+\.[0-9]+.*$/              # i.e. v1.0, v2.1rc1
      when: never
    - if: $CI_PIPELINE_SOURCE == "schedule"
    - if: $CI_COMMIT_REF_NAME == "master"
    - if: $CI_COMMIT_REF_NAME =~ /^[0-9]+$/                         # PRs
    - if: $CI_COMMIT_REF_NAME == "rococo-v1"
      variables:
        <<:                        *image-variables
        IMAGE_NAME:                docker.io/parity/rococo
        DOCKER_USER:               ${Docker_Hub_User_Parity}
        DOCKER_PASS:               ${Docker_Hub_Pass_Parity}
  needs:
    - job:                         test-build-linux-stable
      artifacts:                   true

publish-adder-collator-image:
  # service image for Simnet
  stage:                           build
  <<:                              *build-push-image
  variables:
    <<:                            *image-variables
    # scripts/docker/collator.Dockerfile
    DOCKERFILE:                    collator.Dockerfile
    IMAGE_NAME:                    docker.io/paritypr/colander
  rules:
    - if: $CI_PIPELINE_SOURCE == "schedule"
    - if: $CI_COMMIT_REF_NAME == "master"
    - if: $CI_COMMIT_REF_NAME =~ /^[0-9]+$/                         # PRs
  needs:
    - job:                         build-adder-collator
      artifacts:                   true
  after_script:
    - buildah logout "$IMAGE_NAME"
    # pass artifacts to the trigger-simnet job
    - echo "COLLATOR_IMAGE=$IMAGE_NAME" > ./artifacts/collator.env
    - echo "COLLATOR_IMAGE_TAG=$(cat ./artifacts/EXTRATAG)" >> ./artifacts/collator.env
  artifacts:
    reports:
      # this artifact is used in trigger-simnet job
      dotenv: ./artifacts/collator.env

#### stage:                        publish

publish-s3-release:                &publish-s3
  stage:                           publish
  needs:
    - job:                         test-build-linux-stable
      artifacts:                   true
  <<:                              *kubernetes-env
  image:                           paritytech/awscli:latest
  variables:
    GIT_STRATEGY:                  none
    PREFIX:                        "builds/polkadot/${ARCH}-${DOCKER_OS}"
  rules:
    # publishing binaries nightly
    - if: $CI_PIPELINE_SOURCE == "schedule"
  before_script:
    - *check-versions
  script:
    - echo "uploading objects to https://releases.parity.io/${PREFIX}/${VERSION}"
    - aws s3 sync --acl public-read ./artifacts/ s3://${AWS_BUCKET}/${PREFIX}/${VERSION}/
    - echo "update objects at https://releases.parity.io/${PREFIX}/${EXTRATAG}"
    - find ./artifacts -type f | while read file; do
        name="${file#./artifacts/}";
        aws s3api copy-object
          --copy-source ${AWS_BUCKET}/${PREFIX}/${VERSION}/${name}
          --bucket ${AWS_BUCKET} --key ${PREFIX}/${EXTRATAG}/${name};
      done
    - |
      cat <<-EOM
      |
      |  polkadot binary paths:
      |
      |  - https://releases.parity.io/${PREFIX}/${EXTRATAG}/polkadot
      |  - https://releases.parity.io/${PREFIX}/${VERSION}/polkadot
      |
      EOM
  after_script:
    - aws s3 ls s3://${AWS_BUCKET}/${PREFIX}/${EXTRATAG}/
        --recursive --human-readable --summarize

#### stage:                        deploy

deploy-polkasync-kusama:
  stage:                           deploy
  rules:
    # former .rules-build
    - if: $CI_COMMIT_REF_NAME == "rococo-v1"
      when: never
    - if: $CI_PIPELINE_SOURCE == "schedule"
    - if: $CI_COMMIT_REF_NAME == "master"
  variables:
    POLKADOT_CI_COMMIT_NAME:       "${CI_COMMIT_REF_NAME}"
    POLKADOT_CI_COMMIT_REF:        "${CI_COMMIT_SHORT_SHA}"
  allow_failure:                   true
  trigger:                         "parity/infrastructure/parity-testnet"

trigger-simnet:
  stage:                           deploy
  image:                           paritytech/tools:latest
  rules:
    - if: $CI_PIPELINE_SOURCE == "schedule"
    - if: $CI_COMMIT_REF_NAME == "master"
    - if: $CI_COMMIT_REF_NAME =~ /^[0-9]+$/                         # PRs
    - if: $CI_COMMIT_REF_NAME == "rococo-v1"
  needs:
    - job:                         publish-polkadot-image
    - job:                         publish-adder-collator-image
  # `build.env` brings here `$IMAGE_NAME` and `$IMAGE_TAG` (`$EXTRATAG` here,
  # i.e. `2643-0.8.29-5f689e0a-6b24dc54`).
  # `collator.env` bears adder-collator unique build tag. In non-triggered builds it
  # can be called by `master` tag.
  # Simnet uses an image published on PRs with this exact version for triggered runs
  # on commits. And parity/rococo:rococo-v1 for the runs not launched by this job.
  variables:
    TRGR_PROJECT:                  ${CI_PROJECT_NAME}
    TRGR_REF:                      ${CI_COMMIT_REF_NAME}
    # simnet project ID
    DWNSTRM_ID:                    332
  script:
    # API trigger for a simnet job
    - ./scripts/gitlab/trigger_pipeline.sh<|MERGE_RESOLUTION|>--- conflicted
+++ resolved
@@ -170,20 +170,9 @@
   <<:                              *docker-env
   <<:                              *compiler-info
   rules:
-<<<<<<< HEAD
-    # extra features when building on `rococo-v1` branch and manual build on PRs
-    - if: $CI_COMMIT_REF_NAME == "rococo-v1"
-      variables:
-        RUSTFLAGS:                 "-Cdebug-assertions=y"
-    - if: $CI_COMMIT_REF_NAME =~ /^[0-9]+$/                         # PRs
-      variables:
-        RUSTFLAGS:                 "-Cdebug-assertions=y"
-    - when:                        always
-=======
-    - if: $CI_PIPELINE_SOURCE == "schedule"
-    - if: $CI_COMMIT_REF_NAME == "master"
-    - if: $CI_COMMIT_REF_NAME =~ /^[0-9]+$/                         # PRs
->>>>>>> 24549ae1
+    - if: $CI_PIPELINE_SOURCE == "schedule"
+    - if: $CI_COMMIT_REF_NAME == "master"
+    - if: $CI_COMMIT_REF_NAME =~ /^[0-9]+$/                         # PRs
   script:
     - time cargo build --release --verbose -p test-parachain-adder-collator
     - sccache -s
