# .gitlab-ci.yml
#
# polkadot
#
# pipelines can be triggered manually in the web
# setting DEPLOY_TAG will only deploy the tagged image
#
# please do not add new jobs without "rules:" and "*-env". There are &rules-test for everything,
# &rules-pr-only preset. And "kubernetes-env" with "docker-env" to set a runner
# which executes the job.

stages:
  - test
  - build
  - publish
  - deploy

image:                             paritytech/ci-linux:production

workflow:
  rules:
    - if: $CI_COMMIT_TAG
    - if: $CI_COMMIT_BRANCH

variables:
  GIT_STRATEGY:                    fetch
  GIT_DEPTH:                       100
  CI_SERVER_NAME:                  "GitLab CI"
  DOCKER_OS:                       "debian:stretch"
  ARCH:                            "x86_64"
  VAULT_SERVER_URL:                "https://vault.parity-mgmt-vault.parity.io"
  VAULT_AUTH_PATH:                 "gitlab-parity-io-jwt"
  VAULT_AUTH_ROLE:                 "cicd_gitlab_parity_${CI_PROJECT_NAME}"
<<<<<<< HEAD
  SIMNET_IMAGE:                    "europe-west3-docker.pkg.dev/parity-simnet/simnet-images/simnet:v14"
=======
  PIPELINE_SCRIPTS_TAG:            "v0.1"
>>>>>>> 5f48c2a9

default:
  cache:                           {}

.collect-artifacts:                &collect-artifacts
  artifacts:
    name:                          "${CI_JOB_NAME}_${CI_COMMIT_REF_NAME}"
    when:                          on_success
    expire_in:                     28 days
    paths:
      - ./artifacts/

.kubernetes-env:                   &kubernetes-env
  retry:
    max: 2
    when:
      - runner_system_failure
      - unknown_failure
      - api_failure
  interruptible:                   true
  tags:
    - kubernetes-parity-build

.docker-env:                       &docker-env
  retry:
    max: 2
    when:
      - runner_system_failure
      - unknown_failure
      - api_failure
  interruptible:                   true
  tags:
    - linux-docker

.compiler-info:                    &compiler-info
  before_script:
    - rustup show
    - cargo --version
    - sccache -s

.rules-test:                       &rules-test
  # these jobs run always*
  rules:
    - if: $CI_COMMIT_REF_NAME == "rococo-v1"
      when: never
    - when: always

.pr-only:                          &rules-pr-only
  # these jobs run only on PRs
  rules:
    - if: $CI_COMMIT_REF_NAME == "rococo-v1"
      when: never
    - if: $CI_PIPELINE_SOURCE == "schedule"
      when: never
    - if: $CI_COMMIT_REF_NAME =~ /^[0-9]+$/                         # PRs

#### Vault secrets
.vault-secrets:                    &vault-secrets
  secrets:
    AWS_ACCESS_KEY_ID:
      vault:                       cicd/gitlab/$CI_PROJECT_PATH/AWS_ACCESS_KEY_ID@kv
      file:                        false
    AWS_SECRET_ACCESS_KEY:
      vault:                       cicd/gitlab/$CI_PROJECT_PATH/AWS_SECRET_ACCESS_KEY@kv
      file:                        false
    DOCKER_HUB_USER:
      vault:                       cicd/gitlab/parity/DOCKER_HUB_USER@kv
      file:                        false
    DOCKER_HUB_PASS:
      vault:                       cicd/gitlab/parity/DOCKER_HUB_PASS@kv
      file:                        false
    GITHUB_PR_TOKEN:
      vault:                       cicd/gitlab/parity/GITHUB_PR_TOKEN@kv
      file:                        false
    GITHUB_USER:
      vault:                       cicd/gitlab/$CI_PROJECT_PATH/GITHUB_USER@kv
      file:                        false
    GITHUB_RELEASE_TOKEN:
      vault:                       cicd/gitlab/$CI_PROJECT_PATH/GITHUB_RELEASE_TOKEN@kv
      file:                        false
    GITHUB_TOKEN:
      vault:                       cicd/gitlab/$CI_PROJECT_PATH/GITHUB_TOKEN@kv
      file:                        false
    MATRIX_ACCESS_TOKEN:
      vault:                       cicd/gitlab/$CI_PROJECT_PATH/MATRIX_ACCESS_TOKEN@kv
      file:                        false
    MATRIX_ROOM_ID:
      vault:                       cicd/gitlab/$CI_PROJECT_PATH/MATRIX_ROOM_ID@kv
      file:                        false
    PARITYPR_USER:
      vault:                       cicd/gitlab/$CI_PROJECT_PATH/PARITYPR_USER@kv
      file:                        false
    PARITYPR_PASS:
      vault:                       cicd/gitlab/$CI_PROJECT_PATH/PARITYPR_PASS@kv
      file:                        false
    PIPELINE_TOKEN:
      vault:                       cicd/gitlab/$CI_PROJECT_PATH/PIPELINE_TOKEN@kv
      file:                        false
    REL_MAN_ROOM_ID:
      vault:                       cicd/gitlab/$CI_PROJECT_PATH/REL_MAN_ROOM_ID@kv
      file:                        false
    SSH_PRIVATE_KEY:
      vault:                       cicd/gitlab/$CI_PROJECT_PATH/SSH_PRIVATE_KEY@kv
      file:                        false

#### stage:                        test

check-runtime:
  stage:                           test
  image:                           paritytech/tools:latest
  <<:                              *kubernetes-env
  <<:                              *rules-pr-only
  <<:                              *vault-secrets
  variables:
    GITLAB_API:                    "https://gitlab.parity.io/api/v4"
    GITHUB_API_PROJECT:            "parity%2Finfrastructure%2Fgithub-api"
  script:
    - ./scripts/gitlab/check_runtime.sh
  allow_failure:                   true

check-line-width:
  stage:                           test
  image:                           paritytech/tools:latest
  <<:                              *kubernetes-env
  <<:                              *rules-pr-only
  script:
    - ./scripts/gitlab/check_line_width.sh
  allow_failure:                   true

cargo-fmt:
  stage:                           test
  <<:                              *kubernetes-env
  <<:                              *rules-pr-only
  script:
    - cargo +nightly fmt --all -- --check
  allow_failure:                   true

test-deterministic-wasm:
  stage:                           test
  <<:                              *rules-test
  <<:                              *docker-env
  <<:                              *compiler-info
  <<:                              *vault-secrets
  script:
    - ./scripts/gitlab/test_deterministic_wasm.sh

test-build-linux-stable:
  stage:                           test
  <<:                              *docker-env
  <<:                              *compiler-info
  <<:                              *collect-artifacts
  <<:                              *vault-secrets
  variables:
    RUST_TOOLCHAIN: stable
    # Enable debug assertions since we are running optimized builds for testing
    # but still want to have debug assertions.
    RUSTFLAGS: "-Cdebug-assertions=y -Dwarnings"
  rules:
    - if: $CI_PIPELINE_SOURCE == "schedule"
    - if: $CI_COMMIT_REF_NAME == "master"
    - if: $CI_COMMIT_REF_NAME =~ /^v[0-9]+\.[0-9]+.*$/              # i.e. v1.0, v2.1rc1
    - if: $CI_COMMIT_REF_NAME =~ /^[0-9]+$/                         # PRs
    - if: $CI_COMMIT_REF_NAME == "rococo-v1"
  script:
    - ./scripts/gitlab/test_linux_stable.sh
    # we're using the bin built here, instead of having a parallel `build-linux-release`
    - time cargo build --release --verbose --bin polkadot
    - sccache -s
    # pack artifacts
    - mkdir -p ./artifacts
    - VERSION="${CI_COMMIT_REF_NAME}" # will be tag or branch name
    - mv ./target/release/polkadot ./artifacts/.
    - sha256sum ./artifacts/polkadot | tee ./artifacts/polkadot.sha256
    - EXTRATAG="$(./artifacts/polkadot --version |
        sed -n -r 's/^polkadot ([0-9.]+.*-[0-9a-f]{7,13})-.*$/\1/p')"
    - EXTRATAG="${CI_COMMIT_REF_NAME}-${EXTRATAG}-$(cut -c 1-8 ./artifacts/polkadot.sha256)"
    - echo "Polkadot version = ${VERSION} (EXTRATAG = ${EXTRATAG})"
    - echo -n ${VERSION} > ./artifacts/VERSION
    - echo -n ${EXTRATAG} > ./artifacts/EXTRATAG
    - cp -r scripts/* ./artifacts

check-runtime-benchmarks:
  stage:                           test
  <<:                              *rules-test
  <<:                              *docker-env
  <<:                              *compiler-info
  <<:                              *vault-secrets
  script:
    # Check that the node will compile with `runtime-benchmarks` feature flag.
    - ./scripts/gitlab/check_runtime_benchmarks.sh
    - sccache -s

check-no-default-features:
  stage:                           test
  <<:                              *rules-test
  <<:                              *docker-env
  <<:                              *compiler-info
  <<:                              *vault-secrets
  script:
    # Check that polkadot-cli will compile no default features.
    - ./scripts/gitlab/check_no_default_features.sh
    - sccache -s

spellcheck:
  stage:                           test
  <<:                              *docker-env
  <<:                              *rules-pr-only
  script:
    - cargo spellcheck --version
    # compare with the commit parent to the PR, given it's from a default branch
    - git fetch origin +${CI_DEFAULT_BRANCH}:${CI_DEFAULT_BRANCH}
    - cargo spellcheck list-files -vvv $(git diff --diff-filter=AM --name-only $(git merge-base ${CI_COMMIT_SHA} ${CI_DEFAULT_BRANCH} -- :^bridges))
    - time cargo spellcheck check -vvv --cfg=scripts/gitlab/spellcheck.toml --checkers hunspell --code 1
        $(git diff --diff-filter=AM --name-only $(git merge-base ${CI_COMMIT_SHA} ${CI_DEFAULT_BRANCH} -- :^bridges))
  allow_failure:                   true

build-adder-collator:
  stage:                           test
  <<:                              *collect-artifacts
  <<:                              *docker-env
  <<:                              *compiler-info
  rules:
    - if: $CI_PIPELINE_SOURCE == "schedule"
    - if: $CI_COMMIT_REF_NAME == "master"
    - if: $CI_COMMIT_REF_NAME =~ /^[0-9]+$/                         # PRs
    - if: $CI_COMMIT_REF_NAME == "rococo-v1"
  script:
    - time cargo build --release --verbose -p test-parachain-adder-collator
    - sccache -s
    # pack artifacts
    - mkdir -p ./artifacts
    - mv ./target/release/adder-collator ./artifacts/.
    - echo -n "${CI_COMMIT_REF_NAME}" > ./artifacts/VERSION
    - echo -n "${CI_COMMIT_REF_NAME}-${CI_COMMIT_SHORT_SHA}" > ./artifacts/EXTRATAG
    - echo "adder-collator version = $(cat ./artifacts/VERSION) (EXTRATAG = $(cat ./artifacts/EXTRATAG))"
    - cp -r scripts/* ./artifacts

#### stage:                        build

.check-dependent-project:          &check-dependent-project
  stage:                           build
  <<:                              *docker-env
  <<:                              *vault-secrets
  script:
    - git clone
        --depth=1
        "--branch=$PIPELINE_SCRIPTS_TAG"
        https://github.com/paritytech/pipeline-scripts
    - ./pipeline-scripts/check_dependent_project.sh
        paritytech
        polkadot
        --polkadot
        "$DEPENDENT_REPO"
        "$GITHUB_PR_TOKEN"
    - cd "$DEPENDENT_REPO" && git rev-parse --abbrev-ref HEAD

check-dependent-cumulus:
  <<: *check-dependent-project
  variables:
    DEPENDENT_REPO: cumulus

check-transaction-versions:
  # image must be ubuntu:20.04 based to match the linkers, this image has npm installed
  image:                           paritytech/contracts-ci-linux:production
  stage:                           build
  <<:                              *rules-test
  <<:                              *docker-env
  <<:                              *vault-secrets
  needs:
    - job:                         test-build-linux-stable
      artifacts:                   true
  before_script:
    - apt-get -y update; apt-get -y install jq lsof
    - npm install --ignore-scripts -g @polkadot/metadata-cmp
    - git fetch origin release
  script:
    - scripts/gitlab/check_extrinsics_ordering.sh

generate-impl-guide:
  stage:                           build
  <<:                              *rules-test
  <<:                              *docker-env
  image:
    name: michaelfbryan/mdbook-docker-image:v0.4.4
    entrypoint: [""]
  script:
    - mdbook build roadmap/implementers-guide

build-rustdoc:
  stage:                           build
  <<:                              *docker-env
  <<:                              *rules-test
  variables:
    SKIP_WASM_BUILD:               1
  artifacts:
    name:                          "${CI_JOB_NAME}_${CI_COMMIT_REF_NAME}-doc"
    when:                          on_success
    expire_in:                     7 days
    paths:
    - ./crate-docs/
  script:
    # FIXME: it fails with `RUSTDOCFLAGS="-Dwarnings"` and `--all-features`
    - time cargo doc --no-deps --workspace --verbose
    - rm -f ./target/doc/.lock
    - mv ./target/doc ./crate-docs
    # FIXME: remove me after CI image gets nonroot
    - chown -R nonroot:nonroot ./crate-docs
    - echo "<meta http-equiv=refresh content=0;url=polkadot_service/index.html>" > ./crate-docs/index.html
    - sccache -s

.build-push-image:                 &build-push-image
  <<:                              *kubernetes-env
  <<:                              *vault-secrets
  image:                           quay.io/buildah/stable
  variables:                       &image-variables
    GIT_STRATEGY:                  none
    DOCKER_USER:                   ${PARITYPR_USER}
    DOCKER_PASS:                   ${PARITYPR_PASS}
  before_script:                   &check-versions
    - test -s ./artifacts/VERSION || exit 1
    - test -s ./artifacts/EXTRATAG || exit 1
    - VERSION="$(cat ./artifacts/VERSION)"
    - EXTRATAG="$(cat ./artifacts/EXTRATAG)"
    - echo "Polkadot version = ${VERSION} (EXTRATAG = ${EXTRATAG})"
  script:
    - test "$DOCKER_USER" -a "$DOCKER_PASS" ||
        ( echo "no docker credentials provided"; exit 1 )
    - cd ./artifacts
    - buildah bud
        --format=docker
        --build-arg VCS_REF="${CI_COMMIT_SHA}"
        --build-arg BUILD_DATE="$(date -u '+%Y-%m-%dT%H:%M:%SZ')"
        --build-arg IMAGE_NAME="${IMAGE_NAME}"
        --tag "$IMAGE_NAME:$VERSION"
        --tag "$IMAGE_NAME:$EXTRATAG"
        --file ${DOCKERFILE} .
    # The job will success only on the protected branch
    - echo "$DOCKER_PASS" |
        buildah login --username "$DOCKER_USER" --password-stdin docker.io
    - buildah info
    - buildah push --format=v2s2 "$IMAGE_NAME:$VERSION"
    - buildah push --format=v2s2 "$IMAGE_NAME:$EXTRATAG"
  after_script:
    - buildah logout --all

publish-polkadot-image:
  stage:                           build
  <<:                              *build-push-image
  variables:
    <<:                            *image-variables
    # scripts/dockerfiles/polkadot_injected_debug.Dockerfile
    DOCKERFILE:                    dockerfiles/polkadot_injected_debug.Dockerfile
    IMAGE_NAME:                    docker.io/paritypr/synth-wave
  rules:
    # Don't run on releases - this is handled by the Github Action here:
    # .github/workflows/publish-docker-release.yml
    - if: $CI_COMMIT_REF_NAME =~ /^v[0-9]+\.[0-9]+.*$/              # i.e. v1.0, v2.1rc1
      when: never
    - if: $CI_PIPELINE_SOURCE == "schedule"
    - if: $CI_COMMIT_REF_NAME == "master"
    - if: $CI_COMMIT_REF_NAME =~ /^[0-9]+$/                         # PRs
    - if: $CI_COMMIT_REF_NAME == "rococo-v1"
      variables:
        <<:                        *image-variables
        IMAGE_NAME:                docker.io/parity/rococo
        DOCKER_USER:               ${DOCKER_HUB_USER}
        DOCKER_PASS:               ${DOCKER_HUB_PASS}
  needs:
    - job:                         test-build-linux-stable
      artifacts:                   true
  after_script:
    # pass artifacts to the simnet-tests job
    # https://docs.gitlab.com/ee/ci/multi_project_pipelines.html#with-variable-inheritance
    - echo "PARACHAINS_IMAGE_NAME=${IMAGE_NAME}" > ./artifacts/parachains.env
    - echo "PARACHAINS_IMAGE_TAG=$(cat ./artifacts/EXTRATAG)" >> ./artifacts/parachains.env
  artifacts:
    reports:
      # this artifact is used in simnet-tests job
      dotenv: ./artifacts/parachains.env

publish-adder-collator-image:
  # service image for Simnet
  stage:                           build
  <<:                              *build-push-image
  variables:
    <<:                            *image-variables
    # scripts/dockerfiles/collator_injected.Dockerfile
    DOCKERFILE:                    dockerfiles/collator_injected.Dockerfile
    IMAGE_NAME:                    docker.io/paritypr/colander
  rules:
    - if: $CI_PIPELINE_SOURCE == "schedule"
    - if: $CI_COMMIT_REF_NAME == "master"
    - if: $CI_COMMIT_REF_NAME =~ /^[0-9]+$/                         # PRs
    - if: $CI_COMMIT_REF_NAME == "rococo-v1"
  needs:
    - job:                         build-adder-collator
      artifacts:                   true
  after_script:
    - buildah logout --all
    # pass artifacts to the simnet-tests job
    - echo "COLLATOR_IMAGE_NAME=${IMAGE_NAME}" > ./artifacts/collator.env
    - echo "COLLATOR_IMAGE_TAG=$(cat ./artifacts/EXTRATAG)" >> ./artifacts/collator.env
  artifacts:
    reports:
      # this artifact is used in simnet-tests job
      dotenv: ./artifacts/collator.env

.update_weights:                   &update-weights
  stage:                           build
  when:                            manual
  tags:
    - weights
  variables:
    RUNTIME:                       polkadot
  artifacts:
    paths:
      - ${RUNTIME}_weights_${CI_COMMIT_SHORT_SHA}.patch
  script: |
    ./scripts/run_benches_for_runtime.sh $RUNTIME
    git diff -P > ${RUNTIME}_weights_${CI_COMMIT_SHORT_SHA}.patch

update_polkadot_weights:
  <<:                              *update-weights

update_kusama_weights:
  <<:                              *update-weights
  variables:
    RUNTIME:                       kusama

update_westend_weights:
  <<:                              *update-weights
  variables:
    RUNTIME:                       westend

#### stage:                        publish

publish-s3-release:                &publish-s3
  stage:                           publish
  needs:
    - job:                         test-build-linux-stable
      artifacts:                   true
  <<:                              *kubernetes-env
  <<:                              *vault-secrets
  image:                           paritytech/awscli:latest
  variables:
    GIT_STRATEGY:                  none
    PREFIX:                        "builds/polkadot/${ARCH}-${DOCKER_OS}"
  rules:
    # publishing binaries nightly
    - if: $CI_PIPELINE_SOURCE == "schedule"
  before_script:
    - *check-versions
  script:
    - echo "uploading objects to https://releases.parity.io/${PREFIX}/${VERSION}"
    - aws s3 sync --acl public-read ./artifacts/ s3://${AWS_BUCKET}/${PREFIX}/${VERSION}/
    - echo "update objects at https://releases.parity.io/${PREFIX}/${EXTRATAG}"
    - find ./artifacts -type f | while read file; do
        name="${file#./artifacts/}";
        aws s3api copy-object
          --copy-source ${AWS_BUCKET}/${PREFIX}/${VERSION}/${name}
          --bucket ${AWS_BUCKET} --key ${PREFIX}/${EXTRATAG}/${name};
      done
    - |
      cat <<-EOM
      |
      |  polkadot binary paths:
      |
      |  - https://releases.parity.io/${PREFIX}/${EXTRATAG}/polkadot
      |  - https://releases.parity.io/${PREFIX}/${VERSION}/polkadot
      |
      EOM
  after_script:
    - aws s3 ls s3://${AWS_BUCKET}/${PREFIX}/${EXTRATAG}/
        --recursive --human-readable --summarize

publish-rustdoc:
  stage:                           publish
  <<:                              *kubernetes-env
  <<:                              *vault-secrets
  image:                           paritytech/tools:latest
  variables:
    GIT_DEPTH:                     100
  rules:
    - if: $CI_PIPELINE_SOURCE == "web" && $CI_COMMIT_REF_NAME == "master"
    - if: $CI_COMMIT_REF_NAME == "master"
  # `needs:` can be removed after CI image gets nonroot. In this case `needs:` stops other
  # artifacts from being dowloaded by this job.
  needs:
    - job:                         build-rustdoc
      artifacts:                   true
  script:
    - rm -rf /tmp/*
    # Set git config
    - rm -rf .git/config
    - git config user.email "devops-team@parity.io"
    - git config user.name "${GITHUB_USER}"
    - git config remote.origin.url "https://${GITHUB_TOKEN}@github.com/paritytech/polkadot.git"
    - git config remote.origin.fetch "+refs/heads/*:refs/remotes/origin/*"
    - git fetch origin gh-pages
    # Save README and docs
    - cp -r ./crate-docs/ /tmp/doc/
    - cp README.md /tmp/doc/
    - git checkout gh-pages
    # Remove everything and restore generated docs and README
    - rm -rf ./*
    - mv /tmp/doc/* .
    # Upload files
    - git add --all --force
    # `git commit` has an exit code of > 0 if there is nothing to commit.
    # This causes GitLab to exit immediately and marks this job failed.
    # We don't want to mark the entire job failed if there's nothing to
    # publish though, hence the `|| true`.
    - git commit -m "Updated docs for ${CI_COMMIT_REF_NAME}" ||
        echo "___Nothing to commit___"
    - git push origin gh-pages --force
  after_script:
    - rm -rf .git/ ./*

#### stage:                        deploy

deploy-polkasync-kusama:
  stage:                           deploy
  rules:
    # former .rules-build
    - if: $CI_COMMIT_REF_NAME == "rococo-v1"
      when: never
    - if: $CI_PIPELINE_SOURCE == "schedule"
    - if: $CI_COMMIT_REF_NAME == "master"
  variables:
    POLKADOT_CI_COMMIT_NAME:       "${CI_COMMIT_REF_NAME}"
    POLKADOT_CI_COMMIT_REF:        "${CI_COMMIT_SHORT_SHA}"
  allow_failure:                   true
  trigger:                         "parity/infrastructure/parity-testnet"

simnet-tests:
  stage:                           deploy
  image:                           "${SIMNET_IMAGE}"
  <<:                              *kubernetes-env
  variables:
    # FIXME: change branch to "master" after merging this PR
    # GH_DIR:                        "https://github.com/paritytech/polkadot/tree/master/simnet_tests"
    GH_DIR:                        "https://github.com/paritytech/polkadot/tree/simnet-v10/simnet_tests"
  rules:
    - if: $CI_PIPELINE_SOURCE == "schedule"
    - if: $CI_COMMIT_REF_NAME == "master"
    - if: $CI_COMMIT_REF_NAME =~ /^[0-9]+$/                         # PRs
    - if: $CI_COMMIT_REF_NAME == "rococo-v1"
  needs:
    - job:                         publish-polkadot-image
    - job:                         publish-adder-collator-image
  # `parachains.env` brings here `$PARACHAINS_IMAGE_NAME` and `$PARACHAINS_IMAGE_TAG`
  # (`$EXTRATAG` here, # i.e. `2643-0.8.29-5f689e0a-6b24dc54`).
  # `collator.env` brings here `$COLLATOR_IMAGE_NAME` and  `$COLLATOR_IMAGE_TAG`
  # For local tests with docker `$PARACHAINS_IMAGE_TAG` and `$COLLATOR_IMAGE_TAG`
  # can be replaced with `master` tag.

  # SIMNET_REF is a gitlab variable
  before_script:
    - echo "Simnet Tests Config"
    - echo "${SIMNET_IMAGE}"
    - echo "${PARACHAINS_IMAGE_NAME} ${PARACHAINS_IMAGE_TAG}"
    - echo "${COLLATOR_IMAGE_NAME} ${COLLATOR_IMAGE_TAG}"
    - echo "${GH_DIR}"
  script:
    - /home/nonroot/simnet/scripts/run-test-environment-manager-v2.sh
        --github-remote-dir="${GH_DIR}"
        --tag=smoketest
        --image="PARACHAINSIMAGE=${PARACHAINS_IMAGE_NAME}:${PARACHAINS_IMAGE_TAG}"
        --image="SYNTHIMAGE=${PARACHAINS_IMAGE_NAME}:${PARACHAINS_IMAGE_TAG}"
        --image="COLIMAGE=${COLLATOR_IMAGE_NAME}:${COLLATOR_IMAGE_TAG}"
        --image="SCRIPTSIMAGE=${SIMNET_IMAGE}"
  allow_failure:                   true
  retry: 2
  tags:
    - polkadot-simnet<|MERGE_RESOLUTION|>--- conflicted
+++ resolved
@@ -31,11 +31,8 @@
   VAULT_SERVER_URL:                "https://vault.parity-mgmt-vault.parity.io"
   VAULT_AUTH_PATH:                 "gitlab-parity-io-jwt"
   VAULT_AUTH_ROLE:                 "cicd_gitlab_parity_${CI_PROJECT_NAME}"
-<<<<<<< HEAD
   SIMNET_IMAGE:                    "europe-west3-docker.pkg.dev/parity-simnet/simnet-images/simnet:v14"
-=======
   PIPELINE_SCRIPTS_TAG:            "v0.1"
->>>>>>> 5f48c2a9
 
 default:
   cache:                           {}
