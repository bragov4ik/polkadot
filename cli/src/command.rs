--- conflicted
+++ resolved
@@ -337,28 +337,6 @@
 			None
 		};
 
-<<<<<<< HEAD
-		let role = config.role.clone();
-
-		match role {
-			Role::Light => Err(Error::Other("Light client not enabled".into())),
-			_ => service::build_full(
-				config,
-				service::IsCollator::No,
-				grandpa_pause,
-				cli.run.beefy,
-				jaeger_agent,
-				None,
-				false,
-				overseer_gen,
-				cli.run.overseer_channel_capacity_override,
-				maybe_malus_finality_delay,
-				hwbench,
-			)
-			.map(|full| full.task_manager)
-			.map_err(Into::into),
-		}
-=======
 		service::build_full(
 			config,
 			service::IsCollator::No,
@@ -369,11 +347,11 @@
 			false,
 			overseer_gen,
 			cli.run.overseer_channel_capacity_override,
+			maybe_malus_finality_delay,
 			hwbench,
 		)
 		.map(|full| full.task_manager)
 		.map_err(Into::into)
->>>>>>> 9804117d
 	})
 }
 
